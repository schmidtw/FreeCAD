--- conflicted
+++ resolved
@@ -64,7 +64,6 @@
     runs-on: ${{ matrix.os }}
     environment: weekly-build
     steps:
-<<<<<<< HEAD
       # prevent running out of disk space on Ubuntu runners.
       - name: Maximize build space
         if: runner.os == 'Linux'
@@ -73,12 +72,11 @@
           verbose: 'true'
           remove-android: 'true'      # (frees ~9 GB)
           remove-cached-tools: 'true' # (frees ~8.3 GB)
-=======
+
       - name: Harden the runner (Audit all outbound calls)
         uses: step-security/harden-runner@c6295a65d1254861815972266d5933fd6e532bdf # v2.11.1
         with:
           egress-policy: audit
->>>>>>> 6be09c29
 
       - name: Set Platform Environment Variables
         shell: bash -l {0}
