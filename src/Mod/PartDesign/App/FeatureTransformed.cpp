--- conflicted
+++ resolved
@@ -1,377 +1,366 @@
-/******************************************************************************
- *   Copyright (c) 2012 Jan Rheinländer <jrheinlaender@users.sourceforge.net> *
- *                                                                            *
- *   This file is part of the FreeCAD CAx development system.                 *
- *                                                                            *
- *   This library is free software; you can redistribute it and/or            *
- *   modify it under the terms of the GNU Library General Public              *
- *   License as published by the Free Software Foundation; either             *
- *   version 2 of the License, or (at your option) any later version.         *
- *                                                                            *
- *   This library  is distributed in the hope that it will be useful,         *
- *   but WITHOUT ANY WARRANTY; without even the implied warranty of           *
- *   MERCHANTABILITY or FITNESS FOR A PARTICULAR PURPOSE.  See the            *
- *   GNU Library General Public License for more details.                     *
- *                                                                            *
- *   You should have received a copy of the GNU Library General Public        *
- *   License along with this library; see the file COPYING.LIB. If not,       *
- *   write to the Free Software Foundation, Inc., 59 Temple Place,            *
- *   Suite 330, Boston, MA  02111-1307, USA                                   *
- *                                                                            *
- ******************************************************************************/
-
-#include "PreCompiled.h"
-#ifndef _PreComp_
-#include <Bnd_Box.hxx>
-#include <BRep_Builder.hxx>
-#include <Mod/Part/App/FCBRepAlgoAPI_Cut.h>
-#include <Mod/Part/App/FCBRepAlgoAPI_Fuse.h>
-#include <BRepBndLib.hxx>
-#include <BRepBuilderAPI_Copy.hxx>
-#include <BRepBuilderAPI_Transform.hxx>
-#include <Precision.hxx>
-#include <TopExp_Explorer.hxx>
-#endif
-
-#include <array>
-
-#include <Base/Console.h>
-#include <Base/Exception.h>
-#include <Base/Reader.h>
-#include <Mod/Part/App/modelRefine.h>
-
-#include "FeatureTransformed.h"
-#include "Body.h"
-#include "FeatureAddSub.h"
-#include "FeatureMultiTransform.h"
-#include "FeatureMirrored.h"
-#include "FeatureLinearPattern.h"
-#include "FeaturePolarPattern.h"
-#include "FeatureSketchBased.h"
-#include "Mod/Part/App/TopoShapeOpCode.h"
-
-
-using namespace PartDesign;
-
-namespace PartDesign
-{
-extern bool getPDRefineModelParameter();
-
-PROPERTY_SOURCE(PartDesign::Transformed, PartDesign::FeatureRefine)
-
-std::array<char const*, 3> transformModeEnums = {"Transform tool shapes",
-                                                 "Transform body",
-                                                 nullptr};
-
-Transformed::Transformed()
-{
-    ADD_PROPERTY(Originals, (nullptr));
-    Originals.setSize(0);
-    Placement.setStatus(App::Property::ReadOnly, true);
-
-    ADD_PROPERTY(TransformMode, (static_cast<long>(Mode::TransformToolShapes)));
-    TransformMode.setEnums(transformModeEnums.data());
-<<<<<<< HEAD
-=======
-
-    ADD_PROPERTY_TYPE(Refine,
-                      (0),
-                      "Part Design",
-                      (App::PropertyType)(App::Prop_None),
-                      "Refine shape (clean up redundant edges) after adding/subtracting");
-
-    this->Refine.setValue(getPDRefineModelParameter());
->>>>>>> 836ad91f
-}
-
-void Transformed::positionBySupport()
-{
-    // TODO May be here better to throw exception (silent=false) (2015-07-27, Fat-Zer)
-    Part::Feature* support = getBaseObject(/* silent =*/true);
-    if (support) {
-        this->Placement.setValue(support->Placement.getValue());
-    }
-}
-
-Part::Feature* Transformed::getBaseObject(bool silent) const
-{
-    Part::Feature* rv = Feature::getBaseObject(/* silent = */ true);
-    if (rv) {
-        return rv;
-    }
-
-    const char* err = nullptr;
-    const std::vector<App::DocumentObject*>& originals = Originals.getValues();
-    // NOTE: may be here supposed to be last origin but in order to keep the old behaviour keep here
-    // first
-    App::DocumentObject* firstOriginal = originals.empty() ? nullptr : originals.front();
-    if (firstOriginal) {
-        rv = Base::freecad_dynamic_cast<Part::Feature>(firstOriginal);
-        if (!rv) {
-            err = QT_TRANSLATE_NOOP("Exception",
-                                    "Transformation feature Linked object is not a Part object");
-        }
-    }
-    else {
-        err = QT_TRANSLATE_NOOP("Exception", "No originals linked to the transformed feature.");
-    }
-
-    if (!silent && err) {
-        throw Base::RuntimeError(err);
-    }
-
-    return rv;
-}
-
-App::DocumentObject* Transformed::getSketchObject() const
-{
-    std::vector<DocumentObject*> originals = Originals.getValues();
-    DocumentObject const* firstOriginal = !originals.empty() ? originals.front() : nullptr;
-
-    if (auto feature = Base::freecad_dynamic_cast<PartDesign::ProfileBased>(firstOriginal)) {
-        return feature->getVerifiedSketch(true);
-    }
-    if (Base::freecad_dynamic_cast<PartDesign::FeatureAddSub>(firstOriginal)) {
-        return nullptr;
-    }
-    if (auto pattern = Base::freecad_dynamic_cast<LinearPattern>(this)) {
-        return pattern->Direction.getValue();
-    }
-    if (auto pattern = Base::freecad_dynamic_cast<PolarPattern>(this)) {
-        return pattern->Axis.getValue();
-    }
-    if (auto pattern = Base::freecad_dynamic_cast<Mirrored>(this)) {
-        return pattern->MirrorPlane.getValue();
-    }
-
-    return nullptr;
-}
-
-void Transformed::Restore(Base::XMLReader& reader)
-{
-    PartDesign::Feature::Restore(reader);
-}
-
-bool Transformed::isMultiTransformChild() const
-{
-    // Checking for a MultiTransform in the dependency list is not reliable on initialization
-    // because the dependencies are only established after creation.
-    /*
-    for (auto const* obj : getInList()) {
-        auto mt = Base::freecad_dynamic_cast<PartDesign::MultiTransform>(obj);
-        if (!mt) {
-            continue;
-        }
-
-        auto const transfmt = mt->Transformations.getValues();
-        if (std::find(transfmt.begin(), transfmt.end(), this) != transfmt.end()) {
-            return true;
-        }
-    }
-    */
-
-    // instead check for default property values because these are invalid for a standalone transform feature.
-    // This will mislabel standalone features during the initialization phase.
-    if (TransformMode.getValue() == 0 && Originals.getValue().empty()) {
-        return true;
-    }
-
-    return false;
-}
-
-void Transformed::handleChangedPropertyType(Base::XMLReader& reader,
-                                            const char* TypeName,
-                                            App::Property* prop)
-{
-    // The property 'Angle' of PolarPattern has changed from PropertyFloat
-    // to PropertyAngle and the property 'Length' has changed to PropertyLength.
-    Base::Type inputType = Base::Type::fromName(TypeName);
-    if (auto property = Base::freecad_dynamic_cast<App::PropertyFloat>(prop);
-        property != nullptr && inputType.isDerivedFrom(App::PropertyFloat::getClassTypeId())) {
-        // Do not directly call the property's Restore method in case the implementation
-        // has changed. So, create a temporary PropertyFloat object and assign the value.
-        App::PropertyFloat floatProp;
-        floatProp.Restore(reader);
-        property->setValue(floatProp.getValue());
-    }
-    else {
-        PartDesign::Feature::handleChangedPropertyType(reader, TypeName, prop);
-    }
-}
-
-short Transformed::mustExecute() const
-{
-    if (Originals.isTouched() || TransformMode.isTouched()) {
-        return 1;
-    }
-    return PartDesign::Feature::mustExecute();
-}
-
-App::DocumentObjectExecReturn* Transformed::execute()
-{
-    if (isMultiTransformChild()) {
-        return App::DocumentObject::StdReturn;
-    }
-
-    std::vector<App::DocumentObject*> originals;
-    auto const mode = static_cast<Mode>(TransformMode.getValue());
-    if (mode == Mode::TransformBody) {
-        Originals.setStatus(App::Property::Status::Hidden, true);
-    } else {
-        Originals.setStatus(App::Property::Status::Hidden, false);
-        originals = Originals.getValues();
-    }
-    // Remove suppressed features from the list so the transformations behave as if they are not
-    // there
-    auto eraseIter =
-        std::remove_if(originals.begin(), originals.end(), [](App::DocumentObject const* obj) {
-            auto feature = Base::freecad_dynamic_cast<PartDesign::Feature>(obj);
-            return feature != nullptr && feature->Suppressed.getValue();
-        });
-    originals.erase(eraseIter, originals.end());
-
-    if (mode == Mode::TransformToolShapes && originals.empty()) {
-        return App::DocumentObject::StdReturn;
-    }
-
-    if (!this->BaseFeature.getValue()) {
-        auto body = getFeatureBody();
-        if (body) {
-            body->setBaseProperty(this);
-        }
-    }
-
-    this->positionBySupport();
-
-    // get transformations from subclass by calling virtual method
-    std::vector<gp_Trsf> transformations;
-    try {
-        std::list<gp_Trsf> t_list = getTransformations(originals);
-        transformations.insert(transformations.end(), t_list.begin(), t_list.end());
-    }
-    catch (Base::Exception& e) {
-        return new App::DocumentObjectExecReturn(e.what());
-    }
-    catch (const Standard_Failure& e) {
-        return new App::DocumentObjectExecReturn(e.GetMessageString());
-    }
-
-    if (transformations.empty()) {
-        return App::DocumentObject::StdReturn;  // No transformations defined, exit silently
-    }
-
-    // Get the support
-    Part::Feature* supportFeature = nullptr;
-
-    try {
-        supportFeature = getBaseObject();
-    }
-    catch (Base::Exception& e) {
-        return new App::DocumentObjectExecReturn(e.what());
-    }
-
-    const Part::TopoShape& supportTopShape = supportFeature->Shape.getShape();
-    if (supportTopShape.getShape().IsNull()) {
-        return new App::DocumentObjectExecReturn(
-            QT_TRANSLATE_NOOP("Exception", "Cannot transform invalid support shape"));
-    }
-
-    // create an untransformed copy of the support shape
-    Part::TopoShape supportShape(supportTopShape);
-
-    gp_Trsf trsfInv = supportShape.getShape().Location().Transformation().Inverted();
-
-    supportShape.setTransform(Base::Matrix4D());
-
-    auto getTransformedCompShape = [&](const auto& supportShape, const auto& origShape) {
-        std::vector<TopoShape> shapes = {supportShape};
-        TopoShape shape (origShape);
-        int idx=1;
-        auto transformIter = transformations.cbegin();
-        transformIter++;
-        for ( ; transformIter != transformations.end(); transformIter++) {
-            auto opName = Data::indexSuffix(idx++);
-            shapes.emplace_back(shape.makeElementTransform(*transformIter, opName.c_str()));
-        }
-        return shapes;
-    };
-
-    switch (mode) {
-        case Mode::TransformToolShapes:
-            // NOTE: It would be possible to build a compound from all original addShapes/subShapes
-            // and then transform the compounds as a whole. But we choose to apply the
-            // transformations to each Original separately. This way it is easier to discover what
-            // feature causes a fuse/cut to fail. The downside is that performance suffers when
-            // there are many originals. But it seems safe to assume that in most cases there are
-            // few originals and many transformations
-            for (auto original : originals) {
-                // Extract the original shape and determine whether to cut or to fuse
-                Part::TopoShape fuseShape;
-                Part::TopoShape cutShape;
-
-                auto feature = Base::freecad_dynamic_cast<PartDesign::FeatureAddSub>(original);
-                if (!feature) {
-                    return new App::DocumentObjectExecReturn(QT_TRANSLATE_NOOP(
-                        "Exception",
-                        "Only additive and subtractive features can be transformed"));
-                }
-
-                feature->getAddSubShape(fuseShape, cutShape);
-                if (fuseShape.isNull() && cutShape.isNull()) {
-                    return new App::DocumentObjectExecReturn(
-                        QT_TRANSLATE_NOOP("Exception",
-                                          "Shape of additive/subtractive feature is empty"));
-                }
-                gp_Trsf trsf = feature->getLocation().Transformation().Multiplied(trsfInv);
-                if (!fuseShape.isNull()) {
-                    fuseShape = fuseShape.makeElementTransform(trsf);
-                }
-                if (!cutShape.isNull()) {
-                    cutShape = cutShape.makeElementTransform(trsf);
-                }
-                if (!fuseShape.isNull()) {
-                    supportShape.makeElementFuse(getTransformedCompShape(supportShape, fuseShape));
-                }
-                if (!cutShape.isNull()) {
-                    supportShape.makeElementCut(getTransformedCompShape(supportShape, cutShape));
-                }
-            }
-            break;
-        case Mode::TransformBody: {
-            supportShape.makeElementFuse(getTransformedCompShape(supportShape, supportShape));
-            break;
-        }
-    }
-
-    supportShape = refineShapeIfActive((supportShape));
-    if (!isSingleSolidRuleSatisfied(supportShape.getShape())) {
-        Base::Console().Warning("Transformed: Result has multiple solids. Only keeping the first.\n");
-    }
-
-    this->Shape.setValue(getSolid(supportShape));  // picking the first solid
-    rejected = getRemainingSolids(supportShape.getShape());
-
-    return App::DocumentObject::StdReturn;
-}
-
-TopoDS_Shape Transformed::getRemainingSolids(const TopoDS_Shape& shape)
-{
-    BRep_Builder builder;
-    TopoDS_Compound compShape;
-    builder.MakeCompound(compShape);
-
-    if (shape.IsNull()) {
-        Standard_Failure::Raise("Shape is null");
-    }
-    TopExp_Explorer xp;
-    xp.Init(shape, TopAbs_SOLID);
-    xp.Next();  // skip the first
-
-    for (; xp.More(); xp.Next()) {
-        builder.Add(compShape, xp.Current());
-    }
-
-    return {std::move(compShape)};
-}
-
-}  // namespace PartDesign
+/******************************************************************************
+ *   Copyright (c) 2012 Jan Rheinländer <jrheinlaender@users.sourceforge.net> *
+ *                                                                            *
+ *   This file is part of the FreeCAD CAx development system.                 *
+ *                                                                            *
+ *   This library is free software; you can redistribute it and/or            *
+ *   modify it under the terms of the GNU Library General Public              *
+ *   License as published by the Free Software Foundation; either             *
+ *   version 2 of the License, or (at your option) any later version.         *
+ *                                                                            *
+ *   This library  is distributed in the hope that it will be useful,         *
+ *   but WITHOUT ANY WARRANTY; without even the implied warranty of           *
+ *   MERCHANTABILITY or FITNESS FOR A PARTICULAR PURPOSE.  See the            *
+ *   GNU Library General Public License for more details.                     *
+ *                                                                            *
+ *   You should have received a copy of the GNU Library General Public        *
+ *   License along with this library; see the file COPYING.LIB. If not,       *
+ *   write to the Free Software Foundation, Inc., 59 Temple Place,            *
+ *   Suite 330, Boston, MA  02111-1307, USA                                   *
+ *                                                                            *
+ ******************************************************************************/
+
+#include "PreCompiled.h"
+#ifndef _PreComp_
+#include <Bnd_Box.hxx>
+#include <BRep_Builder.hxx>
+#include <Mod/Part/App/FCBRepAlgoAPI_Cut.h>
+#include <Mod/Part/App/FCBRepAlgoAPI_Fuse.h>
+#include <BRepBndLib.hxx>
+#include <BRepBuilderAPI_Copy.hxx>
+#include <BRepBuilderAPI_Transform.hxx>
+#include <Precision.hxx>
+#include <TopExp_Explorer.hxx>
+#endif
+
+#include <array>
+
+#include <Base/Console.h>
+#include <Base/Exception.h>
+#include <Base/Reader.h>
+#include <Mod/Part/App/modelRefine.h>
+
+#include "FeatureTransformed.h"
+#include "Body.h"
+#include "FeatureAddSub.h"
+#include "FeatureMultiTransform.h"
+#include "FeatureMirrored.h"
+#include "FeatureLinearPattern.h"
+#include "FeaturePolarPattern.h"
+#include "FeatureSketchBased.h"
+#include "Mod/Part/App/TopoShapeOpCode.h"
+
+
+using namespace PartDesign;
+
+namespace PartDesign
+{
+extern bool getPDRefineModelParameter();
+
+PROPERTY_SOURCE(PartDesign::Transformed, PartDesign::FeatureRefine)
+
+std::array<char const*, 3> transformModeEnums = {"Transform tool shapes",
+                                                 "Transform body",
+                                                 nullptr};
+
+Transformed::Transformed()
+{
+    ADD_PROPERTY(Originals, (nullptr));
+    Originals.setSize(0);
+    Placement.setStatus(App::Property::ReadOnly, true);
+
+    ADD_PROPERTY(TransformMode, (static_cast<long>(Mode::TransformToolShapes)));
+    TransformMode.setEnums(transformModeEnums.data());
+}
+
+void Transformed::positionBySupport()
+{
+    // TODO May be here better to throw exception (silent=false) (2015-07-27, Fat-Zer)
+    Part::Feature* support = getBaseObject(/* silent =*/true);
+    if (support) {
+        this->Placement.setValue(support->Placement.getValue());
+    }
+}
+
+Part::Feature* Transformed::getBaseObject(bool silent) const
+{
+    Part::Feature* rv = Feature::getBaseObject(/* silent = */ true);
+    if (rv) {
+        return rv;
+    }
+
+    const char* err = nullptr;
+    const std::vector<App::DocumentObject*>& originals = Originals.getValues();
+    // NOTE: may be here supposed to be last origin but in order to keep the old behaviour keep here
+    // first
+    App::DocumentObject* firstOriginal = originals.empty() ? nullptr : originals.front();
+    if (firstOriginal) {
+        rv = Base::freecad_dynamic_cast<Part::Feature>(firstOriginal);
+        if (!rv) {
+            err = QT_TRANSLATE_NOOP("Exception",
+                                    "Transformation feature Linked object is not a Part object");
+        }
+    }
+    else {
+        err = QT_TRANSLATE_NOOP("Exception", "No originals linked to the transformed feature.");
+    }
+
+    if (!silent && err) {
+        throw Base::RuntimeError(err);
+    }
+
+    return rv;
+}
+
+App::DocumentObject* Transformed::getSketchObject() const
+{
+    std::vector<DocumentObject*> originals = Originals.getValues();
+    DocumentObject const* firstOriginal = !originals.empty() ? originals.front() : nullptr;
+
+    if (auto feature = Base::freecad_dynamic_cast<PartDesign::ProfileBased>(firstOriginal)) {
+        return feature->getVerifiedSketch(true);
+    }
+    if (Base::freecad_dynamic_cast<PartDesign::FeatureAddSub>(firstOriginal)) {
+        return nullptr;
+    }
+    if (auto pattern = Base::freecad_dynamic_cast<LinearPattern>(this)) {
+        return pattern->Direction.getValue();
+    }
+    if (auto pattern = Base::freecad_dynamic_cast<PolarPattern>(this)) {
+        return pattern->Axis.getValue();
+    }
+    if (auto pattern = Base::freecad_dynamic_cast<Mirrored>(this)) {
+        return pattern->MirrorPlane.getValue();
+    }
+
+    return nullptr;
+}
+
+void Transformed::Restore(Base::XMLReader& reader)
+{
+    PartDesign::Feature::Restore(reader);
+}
+
+bool Transformed::isMultiTransformChild() const
+{
+    // Checking for a MultiTransform in the dependency list is not reliable on initialization
+    // because the dependencies are only established after creation.
+    /*
+    for (auto const* obj : getInList()) {
+        auto mt = Base::freecad_dynamic_cast<PartDesign::MultiTransform>(obj);
+        if (!mt) {
+            continue;
+        }
+
+        auto const transfmt = mt->Transformations.getValues();
+        if (std::find(transfmt.begin(), transfmt.end(), this) != transfmt.end()) {
+            return true;
+        }
+    }
+    */
+
+    // instead check for default property values because these are invalid for a standalone transform feature.
+    // This will mislabel standalone features during the initialization phase.
+    if (TransformMode.getValue() == 0 && Originals.getValue().empty()) {
+        return true;
+    }
+
+    return false;
+}
+
+void Transformed::handleChangedPropertyType(Base::XMLReader& reader,
+                                            const char* TypeName,
+                                            App::Property* prop)
+{
+    // The property 'Angle' of PolarPattern has changed from PropertyFloat
+    // to PropertyAngle and the property 'Length' has changed to PropertyLength.
+    Base::Type inputType = Base::Type::fromName(TypeName);
+    if (auto property = Base::freecad_dynamic_cast<App::PropertyFloat>(prop);
+        property != nullptr && inputType.isDerivedFrom(App::PropertyFloat::getClassTypeId())) {
+        // Do not directly call the property's Restore method in case the implementation
+        // has changed. So, create a temporary PropertyFloat object and assign the value.
+        App::PropertyFloat floatProp;
+        floatProp.Restore(reader);
+        property->setValue(floatProp.getValue());
+    }
+    else {
+        PartDesign::Feature::handleChangedPropertyType(reader, TypeName, prop);
+    }
+}
+
+short Transformed::mustExecute() const
+{
+    if (Originals.isTouched() || TransformMode.isTouched()) {
+        return 1;
+    }
+    return PartDesign::Feature::mustExecute();
+}
+
+App::DocumentObjectExecReturn* Transformed::execute()
+{
+    if (isMultiTransformChild()) {
+        return App::DocumentObject::StdReturn;
+    }
+
+    std::vector<App::DocumentObject*> originals;
+    auto const mode = static_cast<Mode>(TransformMode.getValue());
+    if (mode == Mode::TransformBody) {
+        Originals.setStatus(App::Property::Status::Hidden, true);
+    } else {
+        Originals.setStatus(App::Property::Status::Hidden, false);
+        originals = Originals.getValues();
+    }
+    // Remove suppressed features from the list so the transformations behave as if they are not
+    // there
+    auto eraseIter =
+        std::remove_if(originals.begin(), originals.end(), [](App::DocumentObject const* obj) {
+            auto feature = Base::freecad_dynamic_cast<PartDesign::Feature>(obj);
+            return feature != nullptr && feature->Suppressed.getValue();
+        });
+    originals.erase(eraseIter, originals.end());
+
+    if (mode == Mode::TransformToolShapes && originals.empty()) {
+        return App::DocumentObject::StdReturn;
+    }
+
+    if (!this->BaseFeature.getValue()) {
+        auto body = getFeatureBody();
+        if (body) {
+            body->setBaseProperty(this);
+        }
+    }
+
+    this->positionBySupport();
+
+    // get transformations from subclass by calling virtual method
+    std::vector<gp_Trsf> transformations;
+    try {
+        std::list<gp_Trsf> t_list = getTransformations(originals);
+        transformations.insert(transformations.end(), t_list.begin(), t_list.end());
+    }
+    catch (Base::Exception& e) {
+        return new App::DocumentObjectExecReturn(e.what());
+    }
+    catch (const Standard_Failure& e) {
+        return new App::DocumentObjectExecReturn(e.GetMessageString());
+    }
+
+    if (transformations.empty()) {
+        return App::DocumentObject::StdReturn;  // No transformations defined, exit silently
+    }
+
+    // Get the support
+    Part::Feature* supportFeature = nullptr;
+
+    try {
+        supportFeature = getBaseObject();
+    }
+    catch (Base::Exception& e) {
+        return new App::DocumentObjectExecReturn(e.what());
+    }
+
+    const Part::TopoShape& supportTopShape = supportFeature->Shape.getShape();
+    if (supportTopShape.getShape().IsNull()) {
+        return new App::DocumentObjectExecReturn(
+            QT_TRANSLATE_NOOP("Exception", "Cannot transform invalid support shape"));
+    }
+
+    // create an untransformed copy of the support shape
+    Part::TopoShape supportShape(supportTopShape);
+
+    gp_Trsf trsfInv = supportShape.getShape().Location().Transformation().Inverted();
+
+    supportShape.setTransform(Base::Matrix4D());
+
+    auto getTransformedCompShape = [&](const auto& supportShape, const auto& origShape) {
+        std::vector<TopoShape> shapes = {supportShape};
+        TopoShape shape (origShape);
+        int idx=1;
+        auto transformIter = transformations.cbegin();
+        transformIter++;
+        for ( ; transformIter != transformations.end(); transformIter++) {
+            auto opName = Data::indexSuffix(idx++);
+            shapes.emplace_back(shape.makeElementTransform(*transformIter, opName.c_str()));
+        }
+        return shapes;
+    };
+
+    switch (mode) {
+        case Mode::TransformToolShapes:
+            // NOTE: It would be possible to build a compound from all original addShapes/subShapes
+            // and then transform the compounds as a whole. But we choose to apply the
+            // transformations to each Original separately. This way it is easier to discover what
+            // feature causes a fuse/cut to fail. The downside is that performance suffers when
+            // there are many originals. But it seems safe to assume that in most cases there are
+            // few originals and many transformations
+            for (auto original : originals) {
+                // Extract the original shape and determine whether to cut or to fuse
+                Part::TopoShape fuseShape;
+                Part::TopoShape cutShape;
+
+                auto feature = Base::freecad_dynamic_cast<PartDesign::FeatureAddSub>(original);
+                if (!feature) {
+                    return new App::DocumentObjectExecReturn(QT_TRANSLATE_NOOP(
+                        "Exception",
+                        "Only additive and subtractive features can be transformed"));
+                }
+
+                feature->getAddSubShape(fuseShape, cutShape);
+                if (fuseShape.isNull() && cutShape.isNull()) {
+                    return new App::DocumentObjectExecReturn(
+                        QT_TRANSLATE_NOOP("Exception",
+                                          "Shape of additive/subtractive feature is empty"));
+                }
+                gp_Trsf trsf = feature->getLocation().Transformation().Multiplied(trsfInv);
+                if (!fuseShape.isNull()) {
+                    fuseShape = fuseShape.makeElementTransform(trsf);
+                }
+                if (!cutShape.isNull()) {
+                    cutShape = cutShape.makeElementTransform(trsf);
+                }
+                if (!fuseShape.isNull()) {
+                    supportShape.makeElementFuse(getTransformedCompShape(supportShape, fuseShape));
+                }
+                if (!cutShape.isNull()) {
+                    supportShape.makeElementCut(getTransformedCompShape(supportShape, cutShape));
+                }
+            }
+            break;
+        case Mode::TransformBody: {
+            supportShape.makeElementFuse(getTransformedCompShape(supportShape, supportShape));
+            break;
+        }
+    }
+
+    supportShape = refineShapeIfActive((supportShape));
+    if (!isSingleSolidRuleSatisfied(supportShape.getShape())) {
+        Base::Console().Warning("Transformed: Result has multiple solids. Only keeping the first.\n");
+    }
+
+    this->Shape.setValue(getSolid(supportShape));  // picking the first solid
+    rejected = getRemainingSolids(supportShape.getShape());
+
+    return App::DocumentObject::StdReturn;
+}
+
+TopoDS_Shape Transformed::getRemainingSolids(const TopoDS_Shape& shape)
+{
+    BRep_Builder builder;
+    TopoDS_Compound compShape;
+    builder.MakeCompound(compShape);
+
+    if (shape.IsNull()) {
+        Standard_Failure::Raise("Shape is null");
+    }
+    TopExp_Explorer xp;
+    xp.Init(shape, TopAbs_SOLID);
+    xp.Next();  // skip the first
+
+    for (; xp.More(); xp.Next()) {
+        builder.Add(compShape, xp.Current());
+    }
+
+    return {std::move(compShape)};
+}
+
+}  // namespace PartDesign