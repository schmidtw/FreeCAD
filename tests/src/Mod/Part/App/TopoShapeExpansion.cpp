// SPDX-License-Identifier: LGPL-2.1-or-later

#include "gtest/gtest.h"
#include "src/App/InitApplication.h"
#include <Mod/Part/App/TopoShape.h>
#include <Mod/Part/App/TopoShapeOpCode.h>

#include "PartTestHelpers.h"

#include <BRepAdaptor_CompCurve.hxx>
#include <BRepAdaptor_Surface.hxx>
#include <BRepBuilderAPI_MakeVertex.hxx>
#include <BRepBuilderAPI_MakeEdge.hxx>
#include <BRepBuilderAPI_MakeWire.hxx>
#include <BRepBuilderAPI_Transform.hxx>
#include <BRepFeat_SplitShape.hxx>
#include <BRepPrimAPI_MakeBox.hxx>
#include <BRepAlgoAPI_Fuse.hxx>
#include <Geom_BezierCurve.hxx>
#include <Geom_BezierSurface.hxx>
#include <gp_Pln.hxx>
#include <ShapeFix_Wireframe.hxx>
#include <ShapeBuild_ReShape.hxx>
#include <TopExp_Explorer.hxx>
#include <TopoDS_Edge.hxx>

// NOLINTBEGIN(readability-magic-numbers,cppcoreguidelines-avoid-magic-numbers)

using namespace Part;
using namespace PartTestHelpers;

class TopoShapeExpansionTest: public ::testing::Test
{
protected:
    static void SetUpTestSuite()
    {
        tests::initApplication();
    }

    void SetUp() override
    {
        _docName = App::GetApplication().getUniqueDocumentName("test");
        App::GetApplication().newDocument(_docName.c_str(), "testUser");
        _hasher = Base::Reference<App::StringHasher>(new App::StringHasher);
        ASSERT_EQ(_hasher.getRefCount(), 1);
    }

    void TearDown() override
    {
        App::GetApplication().closeDocument(_docName.c_str());
    }


private:
    std::string _docName;
    Data::ElementIDRefs _sid;
    App::StringHasherRef _hasher;
};

TEST_F(TopoShapeExpansionTest, makeElementCompoundOneShapeReturnsShape)
{
    // Arrange
    auto edge = BRepBuilderAPI_MakeEdge(gp_Pnt(0.0, 0.0, 0.0), gp_Pnt(1.0, 0.0, 0.0)).Edge();
    TopoShape topoShape {edge};
    std::vector<TopoShape> shapes {topoShape};

    // Act
    topoShape.makeElementCompound(shapes,
                                  "C",
                                  TopoShape::SingleShapeCompoundCreationPolicy::returnShape);

    // Assert
    EXPECT_EQ(edge.ShapeType(), topoShape.getShape().ShapeType());  // NOT a Compound
}

TEST_F(TopoShapeExpansionTest, makeElementCompoundOneShapeForceReturnsCompound)
{
    // Arrange
    auto edge = BRepBuilderAPI_MakeEdge(gp_Pnt(0.0, 0.0, 0.0), gp_Pnt(1.0, 0.0, 0.0)).Edge();
    TopoShape topoShape {edge};
    std::vector<TopoShape> shapes {topoShape};

    // Act
    topoShape.makeElementCompound(shapes,
                                  "C",
                                  TopoShape::SingleShapeCompoundCreationPolicy::forceCompound);

    // Assert
    EXPECT_NE(edge.ShapeType(), topoShape.getShape().ShapeType());  // No longer the same thing
}

TEST_F(TopoShapeExpansionTest, makeElementCompoundTwoShapesReturnsCompound)
{
    // Arrange
    auto edge1 = BRepBuilderAPI_MakeEdge(gp_Pnt(0.0, 0.0, 0.0), gp_Pnt(1.0, 0.0, 0.0)).Edge();
    auto edge2 = BRepBuilderAPI_MakeEdge(gp_Pnt(1.0, 0.0, 0.0), gp_Pnt(2.0, 0.0, 0.0)).Edge();
    TopoShape topoShape {edge1};
    std::vector<TopoShape> shapes {edge1, edge2};

    // Act
    topoShape.makeElementCompound(shapes);

    // Assert
    EXPECT_EQ(TopAbs_ShapeEnum::TopAbs_COMPOUND, topoShape.getShape().ShapeType());
}

TEST_F(TopoShapeExpansionTest, makeElementCompoundEmptyShapesReturnsEmptyCompound)
{
    // Arrange
    auto edge = BRepBuilderAPI_MakeEdge(gp_Pnt(0.0, 0.0, 0.0), gp_Pnt(1.0, 0.0, 0.0)).Edge();
    TopoShape topoShape {edge};
    std::vector<TopoShape> shapes;

    // Act
    topoShape.makeElementCompound(shapes);

    // Assert
    EXPECT_EQ(TopAbs_ShapeEnum::TopAbs_COMPOUND, topoShape.getShape().ShapeType());
    EXPECT_TRUE(topoShape.getMappedChildElements().empty());
#if OCC_VERSION_HEX >= 0x070400
    EXPECT_EQ(0, topoShape.getShape().TShape()->NbChildren());
#endif
}

TEST_F(TopoShapeExpansionTest, makeElementCompoundTwoShapesGeneratesMap)
{
    // Arrange
    auto edge1 = BRepBuilderAPI_MakeEdge(gp_Pnt(0.0, 0.0, 0.0), gp_Pnt(1.0, 0.0, 0.0)).Edge();
    auto edge2 = BRepBuilderAPI_MakeEdge(gp_Pnt(1.0, 0.0, 0.0), gp_Pnt(2.0, 0.0, 0.0)).Edge();
    TopoShape topoShape {1L};
    std::vector<TopoShape> shapes {TopoShape(edge1, 2L), TopoShape(edge2, 3L)};
    // Act
    topoShape.makeElementCompound(shapes);
    auto elements = elementMap((topoShape));
    Base::BoundBox3d bb = topoShape.getBoundBox();
    // Assert shape is correct
    EXPECT_FLOAT_EQ(getLength(topoShape.getShape()), 2);
    EXPECT_TRUE(PartTestHelpers::boxesMatch(bb, Base::BoundBox3d(0, 0, 0, 2, 0, 0)));
    // Assert map is correct
    EXPECT_TRUE(topoShape.getMappedChildElements().empty());
    EXPECT_EQ(elements.size(), 6);
    EXPECT_EQ(elements[IndexedName("Edge", 1)], MappedName("Edge1;:H2,E"));
    EXPECT_EQ(elements[IndexedName("Edge", 2)], MappedName("Edge1;:H3,E"));
    EXPECT_EQ(elements[IndexedName("Vertex", 1)], MappedName("Vertex1;:H2,V"));
    EXPECT_EQ(elements[IndexedName("Vertex", 2)], MappedName("Vertex2;:H2,V"));
    EXPECT_EQ(elements[IndexedName("Vertex", 3)], MappedName("Vertex1;:H3,V"));
    EXPECT_EQ(elements[IndexedName("Vertex", 4)], MappedName("Vertex2;:H3,V"));
}

TEST_F(TopoShapeExpansionTest, makeElementCompoundTwoCubes)
{
    auto [cube1TS, cube2TS] = CreateTwoTopoShapeCubes();
    // Act
    TopoShape topoShape {3L};
    topoShape.makeElementCompound({cube1TS, cube2TS});
    auto elementMap = cube1TS.getElementMap();
    Base::BoundBox3d bb = topoShape.getBoundBox();
    // Assert shape is correct
    EXPECT_EQ(6, topoShape.getMappedChildElements().size());
    EXPECT_FLOAT_EQ(getVolume(topoShape.getShape()), 2);
    EXPECT_TRUE(PartTestHelpers::boxesMatch(bb, Base::BoundBox3d(0, 0, 0, 2, 1, 1)));
    // Assert map is correct
    // Two cubes, each consisting of:
    // 8 Vertices
    // 12 Edges
    // 6 Faces
    // ----------
    // 26 subshapes each
    EXPECT_TRUE(
        allElementsMatch(topoShape,
                         {
                             "Edge1;:H1,E;:H7,E",   "Edge2;:H1,E;:H7,E",   "Edge3;:H1,E;:H7,E",
                             "Edge4;:H1,E;:H7,E",   "Edge1;:H2,E;:H7,E",   "Edge2;:H2,E;:H7,E",
                             "Edge3;:H2,E;:H7,E",   "Edge4;:H2,E;:H7,E",   "Edge1;:H3,E;:H7,E",
                             "Edge2;:H3,E;:H7,E",   "Edge3;:H3,E;:H7,E",   "Edge4;:H3,E;:H7,E",
                             "Edge1;:H8,E;:He,E",   "Edge2;:H8,E;:He,E",   "Edge3;:H8,E;:He,E",
                             "Edge4;:H8,E;:He,E",   "Edge1;:H9,E;:He,E",   "Edge2;:H9,E;:He,E",
                             "Edge3;:H9,E;:He,E",   "Edge4;:H9,E;:He,E",   "Edge1;:Ha,E;:He,E",
                             "Edge2;:Ha,E;:He,E",   "Edge3;:Ha,E;:He,E",   "Edge4;:Ha,E;:He,E",
                             "Vertex1;:H8,V;:He,V", "Vertex2;:H8,V;:He,V", "Vertex3;:H8,V;:He,V",
                             "Vertex4;:H8,V;:He,V", "Vertex1;:H9,V;:He,V", "Vertex2;:H9,V;:He,V",
                             "Vertex3;:H9,V;:He,V", "Vertex4;:H9,V;:He,V", "Face1;:H1,F;:H7,F",
                             "Face1;:H2,F;:H7,F",   "Face1;:H3,F;:H7,F",   "Face1;:H4,F;:H7,F",
                             "Face1;:H5,F;:H7,F",   "Face1;:H6,F;:H7,F",   "Face1;:H8,F;:He,F",
                             "Face1;:H9,F;:He,F",   "Face1;:Ha,F;:He,F",   "Face1;:Hb,F;:He,F",
                             "Face1;:Hc,F;:He,F",   "Face1;:Hd,F;:He,F",   "Vertex1;:H1,V;:H7,V",
                             "Vertex2;:H1,V;:H7,V", "Vertex3;:H1,V;:H7,V", "Vertex4;:H1,V;:H7,V",
                             "Vertex1;:H2,V;:H7,V", "Vertex2;:H2,V;:H7,V", "Vertex3;:H2,V;:H7,V",
                             "Vertex4;:H2,V;:H7,V",
                         }));
}

TEST_F(TopoShapeExpansionTest, MapperMakerModified)
{
    // Arrange
    // Definition of all the objects needed for a Transformation
    // (https://dev.opencascade.org/doc/refman/html/class_b_rep_builder_a_p_i___transform.html)
    auto translation {gp_Trsf()};
    auto transform {BRepBuilderAPI_Transform(translation)};
    auto transformMprMkr {MapperMaker(transform)};

    // Definition of all the objects needed for a Shape Splitting
    // (https://dev.opencascade.org/doc/refman/html/class_b_rep_feat___split_shape.html)
    auto splitMkr {BRepFeat_SplitShape()};
    auto splitMprMkr {MapperMaker(splitMkr)};

    // Creating a Wire, used later to create a Face
    auto wireMkr {BRepBuilderAPI_MakeWire(
        BRepBuilderAPI_MakeEdge(gp_Pnt(0.0, 0.0, 0.0), gp_Pnt(1.0, 0.0, 0.0)),
        BRepBuilderAPI_MakeEdge(gp_Pnt(1.0, 0.0, 0.0), gp_Pnt(1.0, 1.0, 0.0)),
        BRepBuilderAPI_MakeEdge(gp_Pnt(1.0, 1.0, 0.0), gp_Pnt(0.0, 0.0, 0.0)))};
    auto wire = wireMkr.Wire();

    // Creating a Face using the Wire created before
    auto faceMkr {BRepBuilderAPI_MakeFace(wire)};
    const auto& face = faceMkr.Face();

    // Creating an Edge to split the Face and the Wire
    auto edgeMkr {BRepBuilderAPI_MakeEdge(gp_Pnt(0.5, 1.0, 0.0), gp_Pnt(0.5, -1.0, 0.0))};
    auto edge = edgeMkr.Edge();

    // Act
    // Performing the Transformation
    translation.SetTranslation(gp_Pnt(0.0, 0.0, 0.0), gp_Pnt(1.0, 0.0, 0.0));
    transform.Perform(wire);

    // Initializing and performing the Split
    splitMkr.Init(face);
    splitMkr.Add(edge, face);
    splitMkr.Build();

    // Assert
    // Check that all the shapes and operations have been performed
    EXPECT_TRUE(wireMkr.IsDone());
    EXPECT_TRUE(faceMkr.IsDone());
    EXPECT_TRUE(edgeMkr.IsDone());
    EXPECT_TRUE(splitMkr.IsDone());
    EXPECT_TRUE(transform.IsDone());

    // Check the result of the operations
    EXPECT_EQ(transformMprMkr.modified(wire).size(), 1);  // The Transformation acts on the Wire...
    EXPECT_EQ(transformMprMkr.modified(face).size(), 1);  // ... and therefor on the created Face...
    EXPECT_EQ(transformMprMkr.modified(edge).size(), 1);  // ... and on the Edge added to the Face

    EXPECT_EQ(splitMprMkr.modified(edge).size(), 0);  // The Split doesn't modify the Edge
    EXPECT_EQ(splitMprMkr.modified(wire).size(), 2);  // The Split modifies the Wire into 2 Wires
    EXPECT_EQ(splitMprMkr.modified(face).size(), 2);  // The Split modifies the Face into 2 Faces
}

TEST_F(TopoShapeExpansionTest, MapperMakerGenerated)
{
    // Arrange
    // Creating tree Edges, used later in the Fuse operations
    auto edge1 {BRepBuilderAPI_MakeEdge(gp_Pnt(-1.0, 0.0, 0.0), gp_Pnt(1.0, 0.0, 0.0)).Edge()};
    auto edge2 {BRepBuilderAPI_MakeEdge(gp_Pnt(0.0, -1.0, 0.0), gp_Pnt(0.0, 1.0, 0.0)).Edge()};
    auto edge3 {BRepBuilderAPI_MakeEdge(gp_Pnt(0.0, 0.0, -1.0), gp_Pnt(0.0, 0.0, 1.0)).Edge()};

    // Definition of all the objects needed for the Fuses
    // (https://dev.opencascade.org/doc/refman/html/class_b_rep_algo_a_p_i___fuse.html)
    // The Fuse operation, like other Boolean operations derived from BRepAlgoAPI_BuilderAlgo,
    // supports the generation history
    // (https://dev.opencascade.org/doc/refman/html/class_b_rep_algo_a_p_i___builder_algo.html)
    auto fuse1Mkr {BRepAlgoAPI_Fuse(edge1, edge2)};
    auto fuse1MprMkr {MapperMaker(fuse1Mkr)};
    auto fuse2Mkr {BRepAlgoAPI_Fuse(edge1, edge3)};
    auto fuse2MprMkr {MapperMaker(fuse2Mkr)};

    // Act
    fuse1Mkr.Build();
    fuse2Mkr.Build();

    // Assert
    // Check that all the shapes and operations have been performed
    EXPECT_TRUE(fuse1Mkr.IsDone());
    EXPECT_TRUE(fuse2Mkr.IsDone());

    // Check the result of the operations
    EXPECT_EQ(fuse1MprMkr.generated(edge1).size(), 1);  // fuse1 has a new vertex generated by edge1
    EXPECT_EQ(fuse1MprMkr.generated(edge2).size(), 1);  // fuse1 has a new vertex generated by edge2
    EXPECT_EQ(fuse1MprMkr.generated(edge3).size(),
              0);  // fuse1 doesn't have a new vertex generated by edge3

    EXPECT_EQ(fuse2MprMkr.generated(edge1).size(), 1);  // fuse2 has a new vertex generated by edge1
    EXPECT_EQ(fuse2MprMkr.generated(edge2).size(),
              0);  // fuse2 doesn't have a new vertex generated by edge2
    EXPECT_EQ(fuse2MprMkr.generated(edge3).size(), 1);  // fuse2 has a new vertex generated by edge3
}

TEST_F(TopoShapeExpansionTest, MapperHistoryModified)
{
    // Arrange
    // Creating a all the shapes needed for the operations that have a history
    auto vertex1 {BRepBuilderAPI_MakeVertex(gp_Pnt(-1.0, -1.0, 0.0)).Vertex()};
    auto vertex2 {BRepBuilderAPI_MakeVertex(gp_Pnt(1.0, 0.0, 0.0)).Vertex()};
    auto edge1 {BRepBuilderAPI_MakeEdge(vertex1, vertex2).Edge()};
    auto edge2 {BRepBuilderAPI_MakeEdge(gp_Pnt(-1.0, 0.0, 0.0), gp_Pnt(0.0, 1.0, 0.0)).Edge()};
    auto edge3 {BRepBuilderAPI_MakeEdge(gp_Pnt(0.0, 1.0, 0.0), gp_Pnt(1.0, 0.0, 0.0)).Edge()};
    auto wire {BRepBuilderAPI_MakeWire(edge1, edge2, edge3).Wire()};

    // Definition of a MapperHistory made with ShapeBuild_ReShape and of all the objects needed
    // (https://dev.opencascade.org/doc/refman/html/class_shape_build___re_shape.html)
    // (https://dev.opencascade.org/doc/overview/html/occt_user_guides__shape_healing.html#occt_shg_5_1)
    Handle(ShapeBuild_ReShape) reshape {new ShapeBuild_ReShape()};
    // Recording all the shapes that will be modified
    vertex1 = reshape->CopyVertex(vertex1);
    vertex2 = reshape->CopyVertex(vertex2);
    reshape->Apply(edge1);
    auto reshapeMprHst {MapperHistory(reshape)};

    // Definition a MapperHistory made with ShapeFix_Wireframe and of all the objects needed
    // (https://dev.opencascade.org/doc/refman/html/class_shape_fix___wireframe.html)
    // (https://dev.opencascade.org/doc/overview/html/occt_user_guides__shape_healing.html#occt_shg_2_1)
    Handle(ShapeFix_Wireframe) fix {new ShapeFix_Wireframe()};
    fix->SetContext(reshape);
    fix->SetPrecision(0.0);
    auto fixMprHst {MapperHistory(*fix)};

    // Definition of a MapperHistory made with the BRepTools_History of reshape
    // (https://dev.opencascade.org/doc/refman/html/class_b_rep_tools___history.html)
    auto historyMprHst {MapperHistory(reshape->History())};

    // Act
    // Closing the wire
    fix->Load(wire);
    fix->FixWireGaps();

    // Replacing the edge with the new one made with the modified Vertexes
    reshape->Replace(edge1, BRepBuilderAPI_MakeEdge(vertex1, vertex2).Edge());
    reshape->Apply(edge1);

    // Assert
    // Check that all the shapes and operations have been performed
    EXPECT_TRUE(reshape->Status(ShapeExtend_DONE1));
    EXPECT_TRUE(reshape->Status(ShapeExtend_DONE3));
    EXPECT_TRUE(fix->StatusWireGaps(ShapeExtend_DONE));

    // Check the results of the operations after the ShapeFix_Wireframe.
    // The history is in common so all the MapperHistory object defined previously will return the
    // same values
    EXPECT_EQ(historyMprHst.modified(edge1).size(), 1);
    EXPECT_EQ(reshapeMprHst.modified(edge1).size(), 1);
    EXPECT_EQ(fixMprHst.modified(edge1).size(), 1);
}

TEST_F(TopoShapeExpansionTest, MapperHistoryGenerated)
{
    // Arrange
    // Creating a all the shapes needed for the operations that have a history
    auto edge1 {BRepBuilderAPI_MakeEdge(gp_Pnt(-1.0, 0.0, 0.0), gp_Pnt(1.0, 0.0, 0.0)).Edge()};
    auto edge2 {BRepBuilderAPI_MakeEdge(gp_Pnt(0.0, -1.0, 0.0), gp_Pnt(0.0, 1.0, 0.0)).Edge()};
    auto edge3 {BRepBuilderAPI_MakeEdge(gp_Pnt(0.0, 0.0, -1.0), gp_Pnt(0.0, 0.0, 1.0)).Edge()};

    // Definition of a MapperHistory made with a BRepTools_History containing the Generated() shapes
    // of the Fuse operations, added manually to workaround a CI failure
    // (https://github.com/FreeCAD/FreeCAD/pull/12402#issuecomment-1946234571)
    auto fuse1Mkr {BRepAlgoAPI_Fuse(edge1, edge2)};
    Handle(BRepTools_History) fuse1Hst {new BRepTools_History()};
    auto fuse1MprHst {MapperHistory(fuse1Hst)};
    auto fuse2Mkr {BRepAlgoAPI_Fuse(edge1, edge3)};
    Handle(BRepTools_History) fuse2Hst {new BRepTools_History()};
    auto fuse2MprHst {MapperHistory(fuse2Hst)};

    // Act
    fuse1Mkr.Build();
    fuse1Hst->AddGenerated(edge1, fuse1Mkr);
    fuse1Hst->AddGenerated(edge2, fuse1Mkr);
    fuse2Mkr.Build();
    fuse2Hst->AddGenerated(edge1, fuse2Mkr);
    fuse2Hst->AddGenerated(edge3, fuse2Mkr);

    // Assert
    // Check that all the shapes and operations have been performed
    EXPECT_TRUE(fuse1Mkr.IsDone());
    EXPECT_TRUE(fuse2Mkr.IsDone());

    // Check the result of the operations
    EXPECT_EQ(fuse1MprHst.generated(edge1).size(), 1);  // fuse1 has a new vertex generated by edge1
    EXPECT_EQ(fuse1MprHst.generated(edge2).size(), 1);  // fuse1 has a new vertex generated by edge2
    EXPECT_EQ(fuse1MprHst.generated(edge3).size(),
              0);  // fuse1 doesn't have a new vertex generated by edge3

    EXPECT_EQ(fuse2MprHst.generated(edge1).size(), 1);  // fuse2 has a new vertex generated by edge1
    EXPECT_EQ(fuse2MprHst.generated(edge2).size(),
              0);  // fuse2 doesn't have a new vertex generated by edge2
    EXPECT_EQ(fuse2MprHst.generated(edge3).size(), 1);  // fuse2 has a new vertex generated by edge3
}

TEST_F(TopoShapeExpansionTest, makeElementWiresCombinesAdjacent)
{
    // Arrange
    auto edge1 = BRepBuilderAPI_MakeEdge(gp_Pnt(0.0, 0.0, 0.0), gp_Pnt(1.0, 0.0, 0.0)).Edge();
    auto edge2 = BRepBuilderAPI_MakeEdge(gp_Pnt(1.0, 0.0, 0.0), gp_Pnt(2.0, 0.0, 0.0)).Edge();
    TopoShape topoShape {3L};
    std::vector<TopoShape> shapes {TopoShape(edge1, 1L), TopoShape(edge2, 2L)};
    //    std::vector<TopoShape> shapes {edge1, edge2};
    // Act
    topoShape.makeElementWires(shapes);
    auto elementMap = topoShape.getElementMap();
    // Assert
    EXPECT_EQ(6, elementMap.size());
}

TEST_F(TopoShapeExpansionTest, makeElementWiresCombinesWires)
{
    // Arrange
    auto edge1 = BRepBuilderAPI_MakeEdge(gp_Pnt(0.0, 0.0, 0.0), gp_Pnt(1.0, 0.0, 0.0)).Edge();
    auto edge2 = BRepBuilderAPI_MakeEdge(gp_Pnt(1.0, 0.0, 0.0), gp_Pnt(2.0, 0.0, 0.0)).Edge();
    auto edge3 = BRepBuilderAPI_MakeEdge(gp_Pnt(3.0, 0.0, 0.0), gp_Pnt(2.0, 1.0, 0.0)).Edge();
    auto edge4 = BRepBuilderAPI_MakeEdge(gp_Pnt(2.0, 1.0, 0.0), gp_Pnt(2.0, 2.0, 0.0)).Edge();
    std::vector<TopoShape> shapes {TopoShape(edge1, 1L), TopoShape(edge2, 2L)};
    std::vector<TopoShape> shapes2 {TopoShape(edge3, 4L), TopoShape(edge4, 4L)};
    //    std::vector<TopoShape> shapes {edge1, edge2};
    // Act
    auto& wire1 = (new TopoShape {})->makeElementWires(shapes);
    auto& wire2 = (new TopoShape {})->makeElementWires(shapes2);
    auto& topoShape = (new TopoShape {})->makeElementWires({wire1, wire2});
    auto elements = elementMap((topoShape));
    Base::BoundBox3d bb = topoShape.getBoundBox();
    // Assert shape is correct
    EXPECT_FLOAT_EQ(getLength(topoShape.getShape()), 4.4142137);
    EXPECT_TRUE(PartTestHelpers::boxesMatch(bb, Base::BoundBox3d(0, 0, 0, 3, 2, 0)));
    // Assert map is correct
    EXPECT_TRUE(allElementsMatch(topoShape,
                                 {"Edge1;WIR",
                                  "Edge1;WIR;D1",
                                  "Edge1;WIR;D2",
                                  "Edge1;WIR;D1;D1",
                                  "Vertex1;WIR",
                                  "Vertex2;WIR",
                                  "Vertex2;WIR;D1",
                                  "Vertex1;WIR;D1",
                                  "Vertex2;WIR;D2",
                                  "Vertex2;WIR;D1;D1"}));
}

TEST_F(TopoShapeExpansionTest, makeElementFaceNull)
{
    // Arrange
    const float Len = 3, Wid = 2, Rad = 1;
    auto [face1, wire1, wire2] = CreateFaceWithRoundHole(Len, Wid, Rad);
    TopoShape topoShape {face1};
    double area = getArea(face1);
    double area1 = getArea(topoShape.getShape());
    // Act
    TopoShape newFace = topoShape.makeElementFace(nullptr);
    double area2 = getArea(newFace.getShape());
    double area3 = getArea(topoShape.getShape());
    // Assert
    EXPECT_FALSE(face1.IsEqual(newFace.getShape()));
    EXPECT_FLOAT_EQ(area, Len * Wid + M_PI * Rad * Rad);
    EXPECT_FLOAT_EQ(area1, Len * Wid + M_PI * Rad * Rad);
    EXPECT_FLOAT_EQ(area2, Len * Wid - M_PI * Rad * Rad);
    EXPECT_FLOAT_EQ(area3, Len * Wid + M_PI * Rad * Rad);
    EXPECT_STREQ(newFace.shapeName().c_str(), "Face");
}

TEST_F(TopoShapeExpansionTest, makeElementFaceSimple)
{
    // Arrange
    const float Len = 3;
    const float Wid = 2;
    const float Rad = 1;
    auto [face1, wire1, wire2] = CreateFaceWithRoundHole(Len, Wid, Rad);
    TopoShape topoShape {face1};
    double area = getArea(face1);
    double area1 = getArea(topoShape.getShape());
    // Act
    TopoShape newFace = topoShape.makeElementFace(wire1);
    double area2 = getArea(newFace.getShape());
    double area3 = getArea(topoShape.getShape());
    // Assert
    EXPECT_TRUE(newFace.getShape().IsEqual(topoShape.getShape()));  // topoShape was altered
    EXPECT_FALSE(face1.IsEqual(newFace.getShape()));
    EXPECT_FLOAT_EQ(area, Len * Wid + M_PI * Rad * Rad);
    EXPECT_FLOAT_EQ(area1, Len * Wid + M_PI * Rad * Rad);
    EXPECT_FLOAT_EQ(area2, Len * Wid);
    EXPECT_FLOAT_EQ(area3, Len * Wid);
    EXPECT_STREQ(newFace.shapeName().c_str(), "Face");
}

TEST_F(TopoShapeExpansionTest, makeElementFaceParams)
{
    // Arrange
    const float Len = 3;
    const float Wid = 2;
    const float Rad = 1;
    auto [face1, wire1, wire2] = CreateFaceWithRoundHole(Len, Wid, Rad);
    TopoShape topoShape {face1, 1L};
    double area = getArea(face1);
    double area1 = getArea(topoShape.getShape());
    // Act
    TopoShape newFace = topoShape.makeElementFace(wire1, "Cut", "Part::FaceMakerBullseye", nullptr);
    double area2 = getArea(newFace.getShape());
    double area3 = getArea(topoShape.getShape());
    // Assert
    EXPECT_TRUE(newFace.getShape().IsEqual(topoShape.getShape()));  // topoShape was altered
    EXPECT_FALSE(face1.IsEqual(newFace.getShape()));
    EXPECT_FLOAT_EQ(area, Len * Wid + M_PI * Rad * Rad);
    EXPECT_FLOAT_EQ(area1, Len * Wid + M_PI * Rad * Rad);
    EXPECT_FLOAT_EQ(area2, Len * Wid);
    EXPECT_FLOAT_EQ(area3, Len * Wid);
    EXPECT_STREQ(newFace.shapeName().c_str(), "Face");
}

TEST_F(TopoShapeExpansionTest, makeElementFaceFromFace)
{
    // Arrange
    const float Len = 3;
    const float Wid = 2;
    const float Rad = 1;
    auto [face1, wire1, wire2] = CreateFaceWithRoundHole(Len, Wid, Rad);
    TopoShape topoShape {face1, 1L};
    double area = getArea(face1);
    double area1 = getArea(topoShape.getShape());
    // Act
    TopoShape newFace = topoShape.makeElementFace(face1, "Cut", "Part::FaceMakerBullseye", nullptr);
    double area2 = getArea(newFace.getShape());
    double area3 = getArea(topoShape.getShape());
    // Assert
    EXPECT_TRUE(newFace.getShape().IsEqual(topoShape.getShape()));  // topoShape was altered
    EXPECT_FALSE(face1.IsEqual(newFace.getShape()));
    EXPECT_FLOAT_EQ(area, Len * Wid + M_PI * Rad * Rad);
    EXPECT_FLOAT_EQ(area1, Len * Wid + M_PI * Rad * Rad);
    EXPECT_FLOAT_EQ(area2, Len * Wid - M_PI * Rad * Rad);
    EXPECT_FLOAT_EQ(area3, Len * Wid - M_PI * Rad * Rad);
    EXPECT_STREQ(newFace.shapeName().c_str(), "Face");
}


TEST_F(TopoShapeExpansionTest, makeElementFaceOpenWire)
{
    // Arrange
    const float Len = 3;
    const float Wid = 2;
    const float Rad = 1;
    auto [face1, wire1, wire2] = CreateFaceWithRoundHole(Len, Wid, Rad);
    TopoShape topoShape {wire1, 1L};
    double area = getArea(face1);
    double area1 = getArea(topoShape.getShape());
    // Act
    TopoShape newFace = topoShape.makeElementFace(wire1, "Cut", nullptr, nullptr);
    double area2 = getArea(newFace.getShape());
    double area3 = getArea(topoShape.getShape());
    // Assert
    EXPECT_TRUE(newFace.getShape().IsEqual(topoShape.getShape()));  // topoShape was altered
    EXPECT_FALSE(face1.IsEqual(newFace.getShape()));
    EXPECT_FLOAT_EQ(area, Len * Wid + M_PI * Rad * Rad);
    EXPECT_FLOAT_EQ(area1, 0);  // Len * Wid - M_PI * Rad * Rad);
    EXPECT_FLOAT_EQ(area2, Len * Wid);
    EXPECT_FLOAT_EQ(area3, Len * Wid);
    EXPECT_STREQ(newFace.shapeName().c_str(), "Face");
}


TEST_F(TopoShapeExpansionTest, makeElementFaceClosedWire)
{
    // Arrange
    const float Len = 3;
    const float Wid = 2;
    const float Rad = 1;
    auto [face1, wire1, wire2] = CreateFaceWithRoundHole(Len, Wid, Rad);
    TopoShape topoShape {wire2, 1L};
    double area = getArea(face1);
    double area1 = getArea(topoShape.getShape());
    // Act
    TopoShape newFace = topoShape.makeElementFace(wire2, "Cut", "Part::FaceMakerBullseye", nullptr);
    double area2 = getArea(newFace.getShape());
    double area3 = getArea(topoShape.getShape());
    // Assert
    EXPECT_TRUE(newFace.getShape().IsEqual(topoShape.getShape()));  // topoShape was altered
    EXPECT_FALSE(face1.IsEqual(newFace.getShape()));
    EXPECT_FLOAT_EQ(area, Len * Wid + M_PI * Rad * Rad);
    EXPECT_FLOAT_EQ(area1, 0);  // Len * Wid - M_PI * Rad * Rad);
    EXPECT_FLOAT_EQ(area2, M_PI * Rad * Rad);
    EXPECT_FLOAT_EQ(area3, M_PI * Rad * Rad);
    EXPECT_STREQ(newFace.shapeName().c_str(), "Face");
}

// Possible future makeElementFace tests:
// Overlapping wire
// Compound of wires
// Compound of faces
// Compound of other shape types


TEST_F(TopoShapeExpansionTest, setElementComboNameNothing)
{
    // Arrange
    TopoShape topoShape {1L};
    // Act
    Data::MappedName result = topoShape.setElementComboName(Data::IndexedName(), {});
    // ASSERT
    EXPECT_STREQ(result.toString().c_str(), "");
}


TEST_F(TopoShapeExpansionTest, setElementComboNameSimple)
{
    // Arrange
    auto edge1 = BRepBuilderAPI_MakeEdge(gp_Pnt(0.0, 0.0, 0.0), gp_Pnt(1.0, 0.0, 0.0)).Edge();
    TopoShape topoShape {edge1, 1L};
    topoShape.setElementMap({});  // Initialize the map to avoid a segfault.
    // Also, maybe the end of TopoShape::mapSubElementTypeForShape should enforce that elementMap()
    // isn't nullptr to eliminate the segfault.
    Data::MappedName edgeName("testname");
    // Act
    Data::MappedName result =
        topoShape.setElementComboName(Data::IndexedName::fromConst("Edge", 1), {edgeName});
    // Assert
    EXPECT_STREQ(result.toString().c_str(), "testname;");
}


TEST_F(TopoShapeExpansionTest, setElementComboName)
{
    // Arrange
    TopoShape topoShape {2L};
    topoShape.setElementMap({});
    Data::MappedName edgeName =
        topoShape.getMappedName(Data::IndexedName::fromConst("Edge", 1), true);
    Data::MappedName faceName =
        topoShape.getMappedName(Data::IndexedName::fromConst("Face", 7), true);
    Data::MappedName faceName2 =
        topoShape.getMappedName(Data::IndexedName::fromConst("Face", 8), true);
    char* op = "Copy";
    // Act
    Data::MappedName result = topoShape.setElementComboName(Data::IndexedName::fromConst("Edge", 1),
                                                            {edgeName, faceName, faceName2},
                                                            OpCodes::Common,
                                                            op);
    // Assert
    EXPECT_STREQ(result.toString().c_str(), "Edge1;CMN(Face7|Face8);Copy");
    // The detailed forms of names are covered in encodeElementName tests
}

TEST_F(TopoShapeExpansionTest, setElementComboNameCompound)
{
    // Arrange
    auto edge1 = BRepBuilderAPI_MakeEdge(gp_Pnt(0.0, 0.0, 0.0), gp_Pnt(1.0, 0.0, 0.0)).Edge();
    auto wire1 = BRepBuilderAPI_MakeWire({edge1}).Wire();
    auto wire2 = BRepBuilderAPI_MakeWire({edge1}).Wire();
    TopoShape topoShape {2L};
    topoShape.makeElementCompound({wire1, wire2});  // Quality of shape doesn't matter
    Data::MappedName edgeName =
        topoShape.getMappedName(Data::IndexedName::fromConst("Edge", 1), true);
    Data::MappedName faceName =
        topoShape.getMappedName(Data::IndexedName::fromConst("Face", 7), true);
    Data::MappedName faceName2 =
        topoShape.getMappedName(Data::IndexedName::fromConst("Face", 8), true);
    char* op = "Copy";
    // Act
    Data::MappedName result = topoShape.setElementComboName(Data::IndexedName::fromConst("Edge", 1),
                                                            {edgeName, faceName, faceName2},
                                                            OpCodes::Common,
                                                            op);
    // ASSERT
    EXPECT_STREQ(result.toString().c_str(), "Edge1;CMN(Face7|Face8);Copy");
    // The detailed forms of names are covered in encodeElementName tests
}

TEST_F(TopoShapeExpansionTest, splitWires)
{
    // Arrange
    const float Len = 3;
    const float Wid = 2;
    const float Rad = 1;
    auto [face1, wire1, wire2] = CreateFaceWithRoundHole(Len, Wid, Rad);
    TopoShape topoShape {face1, 1L};
    std::vector<TopoShape> inner;
    // Act
    EXPECT_EQ(topoShape.getShape().Orientation(), TopAbs_FORWARD);
    TopoShape wire = topoShape.splitWires(&inner, TopoShape::SplitWireReorient::ReorientReversed);
    // Assert
    EXPECT_EQ(inner.size(), 1);
    EXPECT_FLOAT_EQ(getLength(wire.getShape()), 2 + 2 + 3 + 3);
    EXPECT_FLOAT_EQ(getLength(inner.front().getShape()), M_PI * Rad * 2);
    EXPECT_EQ(wire.getShape().Orientation(), TopAbs_REVERSED);
    for (TopoShape& shape : inner) {
        EXPECT_EQ(shape.getShape().Orientation(), TopAbs_FORWARD);
    }
}

// Possible future tests:
// splitWires without inner Wires
// splitWires with all four reorientation values NoReorient, ReOrient, ReorientForward,
// ReorientReversed

TEST_F(TopoShapeExpansionTest, getSubShapes)
{
    // Arrange
    auto [cube1, cube2] = CreateTwoTopoShapeCubes();
    // Act
    auto subShapes = cube1.getSubShapes();
    auto subShapes2 = cube1.getSubShapes(TopAbs_FACE);
    auto subShapes3 = cube1.getSubShapes(TopAbs_SHAPE, TopAbs_EDGE);
    // Assert
    EXPECT_EQ(subShapes.size(), 6);
    EXPECT_EQ(subShapes2.size(), 6);
    EXPECT_EQ(subShapes3.size(), 0);  // TODO:  Why doesn't this match the next test?
}

TEST_F(TopoShapeExpansionTest, getSubTopoShapes)
{
    // Arrange
    auto [cube1, cube2] = CreateTwoTopoShapeCubes();
    // Act
    auto subShapes = cube1.getSubTopoShapes();
    auto subShapes2 = cube1.getSubTopoShapes(TopAbs_FACE);
    auto subShapes3 = cube1.getSubTopoShapes(TopAbs_SHAPE, TopAbs_EDGE);
    // Assert
    EXPECT_EQ(subShapes.size(), 6);
    EXPECT_EQ(subShapes2.size(), 6);
    EXPECT_EQ(subShapes3.size(), 6);
}

TEST_F(TopoShapeExpansionTest, getOrderedEdges)
{
    // Arrange
    auto [cube1, cube2] = CreateTwoTopoShapeCubes();
    // Act
    auto subShapes = cube1.getOrderedEdges(MapElement::noMap);
    // Assert
    EXPECT_EQ(subShapes.size(), 24);
    //    EXPECT_THROW(cube1.getOrderedEdges(), NullShapeException);  // No Map
    EXPECT_EQ(subShapes.front().getElementMap().size(), 0);
    //    EXPECT_EQ(subShapes2.front().getElementMap().size(),2);
}

TEST_F(TopoShapeExpansionTest, getOrderedVertexes)
{
    // Arrange
    auto [cube1, cube2] = CreateTwoTopoShapeCubes();
    // Act
    auto subShapes = cube1.getOrderedVertexes(MapElement::noMap);
    // Assert
    EXPECT_EQ(subShapes.size(), 24);
    //    EXPECT_THROW(cube1.getOrderedEdges(), NullShapeException);  // No Map
}

TEST_F(TopoShapeExpansionTest, getSubTopoShapeByEnum)
{
    // Arrange
    auto [cube1, cube2] = CreateTwoCubes();
    TopoShape cube1TS {cube1, 1L};

    // Act
    auto subShape = cube1TS.getSubTopoShape(TopAbs_FACE, 1);
    auto subShape2 = cube1TS.getSubTopoShape(TopAbs_FACE, 2);
    auto subShape3 = cube1TS.getSubTopoShape(TopAbs_FACE, 6);
    auto noshape1 = cube1TS.getSubTopoShape(TopAbs_FACE, 7, true);
    // Assert
    EXPECT_EQ(subShape.getShape().ShapeType(), TopAbs_FACE);
    EXPECT_EQ(subShape2.getShape().ShapeType(), TopAbs_FACE);
    EXPECT_EQ(subShape2.getShape().ShapeType(), TopAbs_FACE);
    EXPECT_TRUE(noshape1.isNull());
    EXPECT_THROW(cube1TS.getSubTopoShape(TopAbs_FACE, 7), Base::IndexError);  // Out of range
}

TEST_F(TopoShapeExpansionTest, getSubTopoShapeByStringDefaults)
{
    // Arrange
    auto [cube1, cube2] = CreateTwoCubes();
    Part::TopoShape cube1TS {cube1, 1L};
    const float Len = 3;
    const float Wid = 2;
    auto [face1, wire1, edge1, edge2, edge3, edge4] = CreateRectFace(Len, Wid);
    TopoDS_Compound compound1;
    TopoDS_Builder builder {};
    builder.MakeCompound(compound1);
    builder.Add(compound1, face1);
    TopoShape topoShape {compound1, 2L};
    // Act
    auto subShape = cube1TS.getSubTopoShape(nullptr);
    auto subShape1 = cube1TS.getSubTopoShape("");
    auto subShape2 = topoShape.getSubTopoShape(nullptr);
    // Assert
    EXPECT_TRUE(subShape.getShape().IsEqual(cube1TS.getShape()));
    EXPECT_EQ(subShape.getShape().ShapeType(), TopAbs_SOLID);
    EXPECT_TRUE(subShape1.getShape().IsEqual(cube1TS.getShape()));
    EXPECT_EQ(subShape1.getShape().ShapeType(), TopAbs_SOLID);
    EXPECT_TRUE(subShape2.getShape().IsEqual(face1));
    EXPECT_EQ(subShape2.getShape().ShapeType(), TopAbs_FACE);
}

TEST_F(TopoShapeExpansionTest, getSubTopoShapeByStringNames)
{
    // Arrange
    auto [cube1, cube2] = CreateTwoCubes();
    TopoShape cube1TS {cube1, 1L};

    // Act
    auto subShape = cube1TS.getSubTopoShape("Face1");
    auto subShape2 = cube1TS.getSubTopoShape("Face2");
    auto subShape3 = cube1TS.getSubTopoShape("Face3");
    auto noshape1 = cube1TS.getSubTopoShape("Face7", true);  // Out of range
    // Assert
    EXPECT_EQ(subShape.getShape().ShapeType(), TopAbs_FACE);
    EXPECT_EQ(subShape2.getShape().ShapeType(), TopAbs_FACE);
    EXPECT_EQ(subShape3.getShape().ShapeType(), TopAbs_FACE);
    EXPECT_TRUE(noshape1.isNull());
    EXPECT_THROW(cube1TS.getSubTopoShape("Face7"), Base::IndexError);          // Out of range
    EXPECT_THROW(cube1TS.getSubTopoShape("WOOHOO", false), Base::ValueError);  // Invalid
}

TEST_F(TopoShapeExpansionTest, mapSubElementInvalidParm)
{
    // Arrange
    auto [cube1, cube2] = CreateTwoCubes();
    TopoShape cube1TS {cube1, 1L};
    TopoShape cube2TS {cube2, 2L};
    // Act
    std::vector<TopoShape> subShapes = cube1TS.getSubTopoShapes(TopAbs_FACE);
    TopoShape face1 = subShapes.front();
    face1.Tag = 3;
    cube1TS.mapSubElement(face1);
    cube2TS.mapSubElement(face1);
    // Assert
    EXPECT_EQ(cube1TS.getElementMap().size(), 9);  // Valid, the face is in Cube1
    EXPECT_EQ(cube2TS.getElementMap().size(), 0);  // Invalid, the face is not in Cube2
}

TEST_F(TopoShapeExpansionTest, mapSubElementFindShapeByNames)
{
    // Arrange
    auto [cube1, cube2] = CreateTwoCubes();
    TopoShape cube1TS {cube1};
    TopoShape cube2TS {cube2};
    cube1TS.Tag = 1;
    cube2TS.Tag = 2;
    TopoShape topoShape;
    TopoShape topoShape1;

    // Act
    int fs1 = topoShape1.findShape(cube1);
    topoShape.setShape(cube2TS);
    topoShape1.makeElementCompound({cube1TS, cube2TS});
    int fs2 = topoShape1.findShape(cube1);

    TopoDS_Shape tds1 = topoShape.findShape("SubShape1");
    TopoDS_Shape tds2 = topoShape.findShape("SubShape2");  // Nonexistent
    TopoDS_Shape tds3 = topoShape1.findShape("SubShape1");
    TopoDS_Shape tds4 = topoShape1.findShape("SubShape2");
    TopoDS_Shape tds5 = topoShape1.findShape("NonExistentName");  // Invalid Name

    // Assert
    EXPECT_EQ(fs1, 0);
    EXPECT_EQ(fs2, 1);
    EXPECT_FALSE(tds1.IsNull());
    EXPECT_TRUE(tds2.IsNull());
    EXPECT_FALSE(tds3.IsNull());
    EXPECT_FALSE(tds4.IsNull());
    EXPECT_TRUE(tds5.IsNull());
}

TEST_F(TopoShapeExpansionTest, mapSubElementFindShapeByType)
{
    // Arrange
    auto [cube1, cube2] = CreateTwoCubes();
    TopoShape cube1TS {cube1};
    TopoShape cube2TS {cube2};
    cube1TS.Tag = 1;
    cube2TS.Tag = 2;
    TopoShape topoShape;
    topoShape.makeElementCompound({cube1TS, cube2TS});
    topoShape.mapSubElement(cube2TS, "Name", false);

    // Act, Assert
    for (int i = 1; i <= 12; i++) {
        TopoDS_Shape dshape1 = topoShape.findShape(TopAbs_FACE, i);
        EXPECT_FALSE(dshape1.IsNull()) << "Face num " << i;
    }
    TopoDS_Shape dshape1 = topoShape.findShape(TopAbs_FACE, 13);
    EXPECT_TRUE(dshape1.IsNull());
}


TEST_F(TopoShapeExpansionTest, mapSubElementFindAncestor)
{
    // Arrange
    auto [cube1, cube2] = CreateTwoCubes();
    TopoShape cube1TS {cube1};
    TopoShape cube2TS {cube2};
    cube1TS.Tag = 1;
    cube2TS.Tag = 2;
    TopoShape topoShape;
    topoShape.makeElementCompound({cube1TS, cube2TS});
    topoShape.mapSubElement(cube2TS, "Name", false);

    // Act
    int fa1 = topoShape.findAncestor(cube2, TopAbs_COMPOUND);
    TopoDS_Shape tds1 = topoShape.findAncestorShape(cube1, TopAbs_COMPOUND);

    // Assert
    EXPECT_EQ(fa1, 1);
    EXPECT_TRUE(tds1.IsEqual(topoShape.getShape()));
}


TEST_F(TopoShapeExpansionTest, mapSubElementFindAncestors)
{
    // Arrange
    auto [cube1, cube2] = CreateTwoCubes();
    auto [cube3, cube4] = CreateTwoCubes();
    auto tr {gp_Trsf()};
    tr.SetTranslation(gp_Vec(gp_XYZ(0, 1, 0)));
    cube3.Move(TopLoc_Location(tr));
    cube4.Move(TopLoc_Location(tr));
    TopoShape cube1TS {cube1};
    TopoShape cube2TS {cube2};
    TopoShape cube3TS {cube3};
    TopoShape cube4TS {cube4};
    cube1TS.Tag = 1;
    cube2TS.Tag = 2;
    cube3TS.Tag = 3;
    cube4TS.Tag = 4;
    TopoShape topoShape;
    TopoShape topoShape1;
    TopoShape topoShape2;
    TopoShape topoShape3;
    TopoShape topoShape4;
    TopoShape topoShape5;
    TopoShape topoShape6;
    topoShape.makeElementCompound({cube1TS, cube2TS});
    topoShape1.makeElementCompound({cube3TS, cube4TS});
    topoShape2.makeElementCompound({cube1TS, cube3TS});
    topoShape3.makeElementCompound({cube2TS, cube4TS});
    topoShape4.makeElementCompound({topoShape, topoShape1});
    topoShape5.makeElementCompound({topoShape2, topoShape3});
    topoShape6.makeElementCompound({topoShape4, topoShape5});
    topoShape6.mapSubElement(cube2TS, nullptr, false);

    // Act
    auto ancestorList = topoShape6.findAncestors(cube3, TopAbs_COMPOUND);
    auto ancestorShapeList = topoShape6.findAncestorsShapes(cube3, TopAbs_COMPOUND);

    // FIXME:  It seems very strange that both of these ancestors calls return lists of two items
    // that contain the same thing twice.  What I expect is that the ancestors of cube3 would be
    // topoShape6 topoShape5, topoShape3, topoShape2, and topoShape1.
    //
    // This is a very convoluted hierarchy, and the only way I could get more than one result from
    // findAncestors.  I guess it's possible that it's only intended to return a single result in
    // almost all cases; that would mean that what it returns is the shape at the top of the tree.
    // But that's exactly the shape we use to call it in the first place, so we already have it.
    //
    // Note that in the RT branch, findAncestorsShapes is called by GenericShapeMapper::init,
    // TopoShape::makEChamfer and MapperPrism
    //  findAncestors is used in a dozen places.
    //

    // Assert
    EXPECT_EQ(ancestorList.size(), 2);
    EXPECT_EQ(ancestorList.front(), 1);
    EXPECT_EQ(ancestorList.back(), 1);
    EXPECT_EQ(ancestorShapeList.size(), 2);
    EXPECT_TRUE(ancestorShapeList.front().IsEqual(topoShape6.getShape()));
    EXPECT_TRUE(ancestorShapeList.back().IsEqual(topoShape6.getShape()));
}

TEST_F(TopoShapeExpansionTest, findSubShapesWithSharedVertexEverything)
{
    // Arrange
    auto [box1, box2] = CreateTwoCubes();
    TopoShape box1TS {box1};
    std::vector<std::string> names;
    std::vector<std::string> names1;
    std::vector<std::string> names2;
    double tol {2};  // Silly big tolerance to get everything
    double atol {2};

    TopExp_Explorer exp(box1, TopAbs_FACE);
    auto face = exp.Current();
    exp.Init(box1, TopAbs_EDGE);
    auto edge = exp.Current();
    exp.Init(box1, TopAbs_VERTEX);
    auto vertex = exp.Current();
    // Act
    auto shapes =
        box1TS.findSubShapesWithSharedVertex(face, &names, CheckGeometry::checkGeometry, tol, atol);
    auto shapes1 = box1TS.findSubShapesWithSharedVertex(edge,
                                                        &names1,
                                                        CheckGeometry::checkGeometry,
                                                        tol,
                                                        atol);
    auto shapes2 = box1TS.findSubShapesWithSharedVertex(vertex,
                                                        &names2,
                                                        CheckGeometry::checkGeometry,
                                                        tol,
                                                        atol);
    //  Assert
    EXPECT_EQ(shapes.size(), 6);
    EXPECT_EQ(names.size(), 6);
    EXPECT_STREQ(names[0].c_str(), "Face1");
    EXPECT_STREQ(names[1].c_str(), "Face3");
    EXPECT_STREQ(names[2].c_str(), "Face6");
    EXPECT_STREQ(names[3].c_str(), "Face5");
    EXPECT_STREQ(names[4].c_str(), "Face4");
    EXPECT_STREQ(names[5].c_str(), "Face2");
    EXPECT_EQ(shapes1.size(), 12);
    EXPECT_EQ(names1.size(), 12);
    EXPECT_EQ(shapes2.size(), 8);
    EXPECT_EQ(names2.size(), 8);
}

TEST_F(TopoShapeExpansionTest, findSubShapesWithSharedVertexMid)
{
    // Arrange
    auto [box1, box2] = CreateTwoCubes();
    TopoShape box1TS {box1};
    std::vector<std::string> names;
    std::vector<std::string> names1;
    std::vector<std::string> names2;
    double tol {1e-0};
    double atol {1e-04};

    TopExp_Explorer exp(box1, TopAbs_FACE);
    auto face = exp.Current();
    exp.Init(box1, TopAbs_EDGE);
    auto edge = exp.Current();
    exp.Init(box1, TopAbs_VERTEX);
    auto vertex = exp.Current();
    // Act
    auto shapes =
        box1TS.findSubShapesWithSharedVertex(face, &names, CheckGeometry::checkGeometry, tol, atol);
    auto shapes1 = box1TS.findSubShapesWithSharedVertex(edge,
                                                        &names1,
                                                        CheckGeometry::checkGeometry,
                                                        tol,
                                                        atol);
    auto shapes2 = box1TS.findSubShapesWithSharedVertex(vertex,
                                                        &names2,
                                                        CheckGeometry::checkGeometry,
                                                        tol,
                                                        atol);
    //  Assert
    EXPECT_EQ(shapes.size(), 6);
    EXPECT_EQ(names.size(), 6);
    EXPECT_EQ(shapes1.size(), 7);
    EXPECT_EQ(names1.size(), 7);
    EXPECT_EQ(shapes2.size(), 4);
    EXPECT_EQ(names2.size(), 4);
}

TEST_F(TopoShapeExpansionTest, findSubShapesWithSharedVertexClose)
{
    // Arrange
    auto [box1, box2] = CreateTwoCubes();
    TopoShape box1TS {box1};
    std::vector<std::string> names;
    std::vector<std::string> names1;
    std::vector<std::string> names2;
    double tol {1e-02};
    double atol {1e-04};

    TopExp_Explorer exp(box1, TopAbs_FACE);
    auto face = exp.Current();
    exp.Init(box1, TopAbs_EDGE);
    auto edge = exp.Current();
    exp.Init(box1, TopAbs_VERTEX);
    auto vertex = exp.Current();
    // Act
    auto shapes =
        box1TS.findSubShapesWithSharedVertex(face, &names, CheckGeometry::checkGeometry, tol, atol);
    auto shapes1 = box1TS.findSubShapesWithSharedVertex(edge,
                                                        &names1,
                                                        CheckGeometry::checkGeometry,
                                                        tol,
                                                        atol);
    auto shapes2 = box1TS.findSubShapesWithSharedVertex(vertex,
                                                        &names2,
                                                        CheckGeometry::checkGeometry,
                                                        tol,
                                                        atol);
    //  Assert
    EXPECT_EQ(shapes.size(), 1);
    EXPECT_EQ(names.size(), 1);
    EXPECT_EQ(shapes1.size(), 1);
    EXPECT_EQ(names1.size(), 1);
    EXPECT_EQ(shapes2.size(), 1);
    EXPECT_EQ(names2.size(), 1);
}

TEST_F(TopoShapeExpansionTest, makeElementShellInvalid)
{
    // Arrange
    TopoShape topoShape {1L};
    // Act / Assert
    EXPECT_THROW(topoShape.makeElementShell(false, nullptr), Base::CADKernelError);
}

TEST_F(TopoShapeExpansionTest, makeElementShellSingle)
{
    // Arrange
    const float Len = 3;
    const float Wid = 2;
    auto [face1, wire1, edge1, edge2, edge3, _] = CreateRectFace(Len, Wid);
    TopoShape topoShape {face1, 1L};
    // Act
    TopoShape result = topoShape.makeElementShell(false, nullptr);
    // Assert
#if OCC_VERSION_HEX >= 0x070400
    EXPECT_EQ(result.getShape().NbChildren(), 1);
#endif
    EXPECT_EQ(result.countSubElements("Vertex"), 4);
    EXPECT_EQ(result.countSubElements("Edge"), 4);
    EXPECT_EQ(result.countSubElements("Face"), 1);
    EXPECT_STREQ(result.shapeName().c_str(), "Shell");
}

TEST_F(TopoShapeExpansionTest, makeElementShellOpen)
{
    // Arrange
    const float Len = 3;
    const float Wid = 2;
    auto [face1, wire1, edge1, edge2, edge3, edge4] = CreateRectFace(Len, Wid);
    auto transform {gp_Trsf()};
    transform.SetRotation(gp_Ax1(gp_Pnt(0, 0, 0), gp_Dir(1, 0, 0)), M_PI / 2);
    auto face2 = face1;  // Shallow copy
    face2.Move(TopLoc_Location(transform));
    TopoDS_Compound compound1;
    TopoDS_Builder builder {};
    builder.MakeCompound(compound1);
    builder.Add(compound1, face1);
    builder.Add(compound1, face2);
    TopoShape topoShape {compound1, 1L};
    // Act
    TopoShape result = topoShape.makeElementShell(true, nullptr);
    // Assert
#if OCC_VERSION_HEX >= 0x070400
    EXPECT_EQ(result.getShape().NbChildren(), 2);
#endif
    EXPECT_EQ(result.countSubElements("Vertex"), 6);
    EXPECT_EQ(result.countSubElements("Edge"), 7);
    EXPECT_EQ(result.countSubElements("Face"), 2);
    EXPECT_STREQ(result.shapeName().c_str(), "Shell");
}

TEST_F(TopoShapeExpansionTest, makeElementShellClosed)
{
    // Arrange
    auto [cube1, cube2] = CreateTwoCubes();
    TopoShape topoShape {cube1};
    std::vector<TopoShape> shapes;
    for (const auto& face : topoShape.getSubShapes(TopAbs_FACE)) {
        shapes.emplace_back(face);
    }
    // Act
    TopoShape topoShape1 {1L};
    topoShape1.makeElementCompound(shapes, "D");
    // Assert
    TopoShape result = topoShape1.makeElementShell(false, "SH1");
#if OCC_VERSION_HEX >= 0x070400
    EXPECT_EQ(result.getShape().NbChildren(), 6);
#endif
    EXPECT_EQ(result.countSubElements("Vertex"), 8);
    EXPECT_EQ(result.countSubElements("Edge"), 12);
    EXPECT_EQ(result.countSubElements("Face"), 6);
    EXPECT_STREQ(result.shapeName().c_str(), "Shell");
}

TEST_F(TopoShapeExpansionTest, makeElementShellIntersecting)
{
    // Arrange
    auto [cube1, cube2] = CreateTwoCubes();
    auto transform {gp_Trsf()};
    transform.SetTranslation(gp_Pnt(0.0, 0.0, 0.0), gp_Pnt(0.5, 0.5, 0.0));
    cube2.Move(TopLoc_Location(transform));
    TopoShape topoShape {cube1};
    std::vector<TopoShape> shapes;
    for (const auto& face : topoShape.getSubShapes(TopAbs_FACE)) {
        shapes.emplace_back(face);
    }
    topoShape.setShape(cube2);
    for (const auto& face : topoShape.getSubShapes(TopAbs_FACE)) {
        shapes.emplace_back(face);
    }
    // Act
    TopoShape topoShape1 {1L};
    topoShape1.makeElementCompound(shapes, "D");
    // Assert
    EXPECT_THROW(topoShape1.makeElementShell(false, nullptr), Base::CADKernelError);
}

TEST_F(TopoShapeExpansionTest, makeElementShellFromWires)
{
    // Arrange
    auto [cube1, cube2] = CreateTwoCubes();
    TopoShape topoShape {cube1};
    std::vector<TopoShape> shapes;
    for (const auto& face : topoShape.getSubShapes(TopAbs_WIRE)) {
        shapes.emplace_back(face);
    }
    // Act
    TopoShape topoShape1 {1L};
    topoShape1.makeElementCompound(shapes, "D");
    // Assert
    TopoShape result = topoShape1.makeElementShellFromWires(shapes);
#if OCC_VERSION_HEX >= 0x070400
    EXPECT_EQ(result.getShape().NbChildren(), 6);
#endif
    EXPECT_EQ(result.countSubElements("Vertex"), 8);
    EXPECT_EQ(result.countSubElements("Edge"), 32);
    EXPECT_EQ(result.countSubElements("Face"), 20);
    EXPECT_STREQ(result.shapeName().c_str(), "Shell");
}

TEST_F(TopoShapeExpansionTest, makeElementBooleanImpossibleCommon)
{
    // Arrange
    auto [cube1, cube2] = CreateTwoCubes();
    TopoShape topoShape1 {cube1, 1L};
    TopoShape topoShape2 {cube2, 2L};
    // Act
    TopoShape& result =
        topoShape1.makeElementBoolean(Part::OpCodes::Common, {topoShape1, topoShape2});
    auto elements = elementMap(result);
    // Assert shape is correct
    EXPECT_FLOAT_EQ(getVolume(result.getShape()), 0);
    // Assert elementMap is correct
    EXPECT_EQ(elements.size(), 0);
}

TEST_F(TopoShapeExpansionTest, makeElementBooleanCommon)
{
    // Arrange
    auto [cube1, cube2] = CreateTwoCubes();
    auto tr {gp_Trsf()};
    tr.SetTranslation(gp_Vec(gp_XYZ(-0.5, -0.5, 0)));
    cube2.Move(TopLoc_Location(tr));
    TopoShape topoShape1 {cube1, 1L};
    TopoShape topoShape2 {cube2, 2L};
    // Act
    TopoShape& result =
        topoShape1.makeElementBoolean(Part::OpCodes::Common, {topoShape1, topoShape2});
    auto elements = elementMap(result);
    // Assert shape is correct
    EXPECT_FLOAT_EQ(getVolume(result.getShape()), 0.25);
    // Assert elementMap is correct
    EXPECT_EQ(elements.size(), 26);
    EXPECT_EQ(elements.count(IndexedName("Face", 1)), 1);
    EXPECT_EQ(elements[IndexedName("Face", 1)], MappedName("Face3;:M;CMN;:H1:7,F"));
}

TEST_F(TopoShapeExpansionTest, makeElementBooleanCut)
{
    // Arrange
    auto [cube1, cube2] = CreateTwoCubes();
    auto tr {gp_Trsf()};
    tr.SetTranslation(gp_Vec(gp_XYZ(-0.5, -0.5, 0)));
    cube2.Move(TopLoc_Location(tr));
    TopoShape topoShape1 {cube1, 1L};
    TopoShape topoShape2 {cube2, 2L};
    // Act
    TopoShape& result = topoShape1.makeElementBoolean(Part::OpCodes::Cut, {topoShape1, topoShape2});
    auto elements = elementMap(result);
    // Assert shape is correct
    EXPECT_FLOAT_EQ(getVolume(result.getShape()), 0.75);
    // Assert elementMap is correct
    EXPECT_EQ(elements.size(), 38);
    EXPECT_EQ(elements.count(IndexedName("Face", 1)), 1);
    EXPECT_EQ(
        elements[IndexedName("Face", 1)],
        MappedName(
            "Face3;:M;CUT;:H1:7,F;:U;CUT;:H1:7,E;:L(Face5;:M;CUT;:H1:7,F;:U2;CUT;:H1:8,E|Face5;:M;"
            "CUT;:H1:7,F;:U2;CUT;:H1:8,E;:U;CUT;:H1:7,V;:L(Face6;:M;CUT;:H1:7,F;:U2;CUT;:H1:8,E;:U;"
            "CUT;:H1:7,V);CUT;:H1:3c,E|Face6;:M;CUT;:H1:7,F;:U2;CUT;:H1:8,E);CUT;:H1:cb,F"));
}

TEST_F(TopoShapeExpansionTest, makeElementBooleanFuse)
{
    // Arrange
    auto [cube1, cube2] = CreateTwoCubes();
    auto tr {gp_Trsf()};
    tr.SetTranslation(gp_Vec(gp_XYZ(-0.5, -0.5, 0)));
    cube2.Move(TopLoc_Location(tr));
    TopoShape topoShape1 {cube1, 1L};
    TopoShape topoShape2 {cube2, 2L};
    // Act
    TopoShape& result =
        topoShape1.makeElementBoolean(Part::OpCodes::Fuse, {topoShape1, topoShape2});
    auto elements = elementMap(result);
    // Assert shape is correct
    EXPECT_FLOAT_EQ(getVolume(result.getShape()), 1.75);
    // Assert element map is correct
    EXPECT_EQ(elements.size(), 66);
    EXPECT_EQ(elements.count(IndexedName("Face", 1)), 1);
    EXPECT_EQ(
        elements[IndexedName("Face", 1)],
        MappedName(
            "Face3;:M;FUS;:H1:7,F;:U;FUS;:H1:7,E;:L(Face5;:M;FUS;:H1:7,F;:U2;FUS;:H1:8,E|Face5;:M;"
            "FUS;:H1:7,F;:U2;FUS;:H1:8,E;:U;FUS;:H1:7,V;:L(Face6;:M;FUS;:H1:7,F;:U2;FUS;:H1:8,E;:U;"
            "FUS;:H1:7,V);FUS;:H1:3c,E|Face6;:M;FUS;:H1:7,F;:U2;FUS;:H1:8,E);FUS;:H1:cb,F"));
}

TEST_F(TopoShapeExpansionTest, makeElementDraft)
{  // Draft as in Draft Angle or sloped sides for removing shapes from a mold.
    // Arrange
    auto [cube1, cube2] = CreateTwoCubes();
    TopoShape cube1TS {cube1, 1L};
    std::vector<TopoShape> subShapes = cube1TS.getSubTopoShapes(TopAbs_FACE);
    std::vector<TopoShape> faces {subShapes[0], subShapes[1], subShapes[2], subShapes[3]};
    const gp_Dir pullDirection {0, 0, 1};
    double angle {M_PI * 10
                  / 8};  // Angle should be between Pi and Pi * 1.5 ( 180 and 270 degrees )
    const gp_Pln plane {};
    // Act
    TopoShape& result = cube1TS.makeElementDraft(cube1TS, faces, pullDirection, angle, plane);
    auto elements = elementMap(result);
    // Assert
    EXPECT_NEAR(getVolume(result.getShape()), 4.3333333333, 1e-06);  // Truncated pyramid
    // Assert elementMap is correct
    EXPECT_EQ(elements.size(), 26);  // Cubes have 6 Faces, 12 Edges, 8 Vertexes
    EXPECT_EQ(elements[IndexedName("Edge", 1)], MappedName("Face1;:G;DFT;:H1:7,F;:U;DFT;:H1:7,E"));
}

TEST_F(TopoShapeExpansionTest, makeElementDraftTopoShapes)
{
    // Arrange
    auto [cube1TS, cube2TS] = CreateTwoTopoShapeCubes();
    const gp_Dir pullDirection {0, 0, 1};
    double angle {M_PI * 10
                  / 8};  // Angle should be between Pi and Pi * 1.5 ( 180 and 270 degrees )
    const gp_Pln plane {};
    // Act
    TopoShape result3 = cube1TS.makeElementDraft(cube1TS.getSubTopoShapes(TopAbs_FACE),
                                                 pullDirection,
                                                 angle,
                                                 plane);  // Non Reference call type
    TopoShape result2 = cube1TS.makeElementDraft(cube1TS,
                                                 cube1TS.getSubTopoShapes(TopAbs_FACE),
                                                 pullDirection,
                                                 angle,
                                                 plane);  // Bad use of Reference call
    TopoShape& result = cube1TS.makeElementDraft(cube2TS,
                                                 cube2TS.getSubTopoShapes(TopAbs_FACE),
                                                 pullDirection,
                                                 angle,
                                                 plane);  // Correct usage
    auto elements = elementMap((result));
    // Assert
    EXPECT_TRUE(result.getMappedChildElements().empty());
    EXPECT_EQ(elements.size(), 26);
    EXPECT_EQ(elements.count(IndexedName("Face", 1)), 1);
    EXPECT_EQ(elements[IndexedName("Face", 1)], MappedName("Face1;:H8,F;:G;DFT;:He:7,F"));
    EXPECT_NEAR(getVolume(result.getShape()), 4.3333333333, 1e-06);  // Truncated pyramid
    EXPECT_EQ(result2.getElementMap().size(), 26);
    EXPECT_EQ(result3.getElementMap().size(), 26);
}

TEST_F(TopoShapeExpansionTest, linearizeEdge)
{
    // Arrange
    TColgp_Array1OfPnt points {1, 2};
    points.SetValue(1, gp_Pnt(0.0, 0.0, 0.0));
    points.SetValue(2, gp_Pnt(1.0, 0.0, 0.0));
    auto line1 = new Geom_BezierCurve(points);
    auto edge1 = BRepBuilderAPI_MakeEdge(line1).Edge();
    TopoShape topoShape1 {edge1, 1L};
    // Act
    auto edges = topoShape1.getSubTopoShapes(TopAbs_EDGE);
    BRepAdaptor_Curve curve(TopoDS::Edge(edges.front().getShape()));
    topoShape1.linearize(LinearizeFace::noFaces, LinearizeEdge::linearizeEdges);
    auto edges2 = topoShape1.getSubTopoShapes(TopAbs_EDGE);
    BRepAdaptor_Curve curve2(TopoDS::Edge(edges2.front().getShape()));
    // Assert
    EXPECT_EQ(curve.GetType(), GeomAbs_BezierCurve);
    EXPECT_EQ(curve2.GetType(), GeomAbs_Line);
}

TEST_F(TopoShapeExpansionTest, linearizeFace)
{
    TColgp_Array2OfPnt points2 {1, 2, 1, 2};
    points2.SetValue(1, 1, gp_Pnt(0.0, 0.0, 0.0));
    points2.SetValue(2, 1, gp_Pnt(1.0, 0.0, 0.0));
    points2.SetValue(1, 2, gp_Pnt(0.0, 1.0, 0.0));
    points2.SetValue(2, 2, gp_Pnt(1.0, 1.0, 0.0));
    auto face1 = new Geom_BezierSurface(points2);
    auto surf1 = BRepBuilderAPI_MakeFace(face1, 0.1).Face();
    TopoShape topoShape2 {surf1, 2L};
    // Act
    auto faces = topoShape2.getSubTopoShapes(TopAbs_FACE);
    BRepAdaptor_Surface surface(TopoDS::Face(faces.front().getShape()));
    topoShape2.linearize(LinearizeFace::linearizeFaces, LinearizeEdge::noEdges);
    auto faces2 = topoShape2.getSubTopoShapes(TopAbs_FACE);
    BRepAdaptor_Surface surface2(TopoDS::Face(faces.front().getShape()));
    // Assert
    EXPECT_EQ(surface.GetType(), GeomAbs_BezierSurface);
    EXPECT_EQ(surface2.GetType(), GeomAbs_Plane);
}

TEST_F(TopoShapeExpansionTest, makeElementRuledSurfaceEdges)
{
    // Arrange
    auto edge1 = BRepBuilderAPI_MakeEdge(gp_Pnt(0.0, 0.0, 0.0), gp_Pnt(0.0, 0.0, 8.0)).Edge();
    auto edge2 = BRepBuilderAPI_MakeEdge(gp_Pnt(2.5, 0.0, 0.0), gp_Pnt(2.5, 0.0, 8.0)).Edge();
    TopoShape edge1ts {edge1, 2L};
    TopoShape edge2ts {edge2, 3L};
    TopoShape topoShape {1L};
    // Act
    topoShape.makeElementRuledSurface({edge1ts, edge2ts}, 0);  // TODO: orientation as enum?
    auto elements = elementMap(topoShape);
    // Assert shape is correct
    EXPECT_EQ(topoShape.countSubElements("Wire"), 1);
    EXPECT_FLOAT_EQ(getArea(topoShape.getShape()), 20);
    // Assert that we're creating a correct element map
    EXPECT_TRUE(topoShape.getMappedChildElements().empty());
    // TODO: Revisit these when resetElementMap() is fully worked through.  Suspect that last loop
    // of makeElementRuledSurface is dependent on this to create elementMaps.
    //    EXPECT_EQ(elements.size(), 24);
    //    EXPECT_EQ(elements.count(IndexedName("Edge", 1)), 1);
    //    EXPECT_EQ(elements[IndexedName("Edge", 1)], MappedName("Vertex1;:G;PSH;:H2:7,E"));
}

TEST_F(TopoShapeExpansionTest, makeElementRuledSurfaceWires)
{
    // Arrange
    auto [cube1, cube2] = CreateTwoCubes();
    TopoShape cube1TS {cube1, 1L};
    std::vector<TopoShape> subWires = cube1TS.getSubTopoShapes(TopAbs_WIRE);
    // Act
    cube1TS.makeElementRuledSurface({subWires[0], subWires[1]}, 0);  // TODO: orientation as enum?
    auto elements = elementMap(cube1TS);
    // Assert
    EXPECT_EQ(cube1TS.countSubElements("Wire"), 4);
    EXPECT_FLOAT_EQ(getArea(cube1TS.getShape()), 2.023056);
    // Assert that we're creating a correct element map
    EXPECT_TRUE(cube1TS.getMappedChildElements().empty());
    // TODO: Revisit these when resetElementMap() is fully worked through.  Suspect that last loop
    // of makeElementRuledSurface is dependent on this to create elementMaps.
    //    EXPECT_EQ(elements.size(), 24);
    //    EXPECT_EQ(elements.count(IndexedName("Edge", 1)), 1);
    //    EXPECT_EQ(elements[IndexedName("Edge", 1)], MappedName("Vertex1;:G;PSH;:H2:7,E"));
}

TEST_F(TopoShapeExpansionTest, makeElementLoft)
{
    // Loft must have either all open or all closed sections to work, we'll do two closed.
    // Arrange
    const float Len = 5;
    const float Wid = 5;
    auto [face1, wire1, edge1, edge2, edge3, edge4] = CreateRectFace(Len, Wid);
    auto transform {gp_Trsf()};
    transform.SetTranslation(gp_Pnt(0.0, 0.0, 0.0), gp_Pnt(0.0, 0.0, 10.0));
    auto wire2 = wire1;  // Shallow copy
    wire2.Move(TopLoc_Location(transform));
    TopoShape wire1ts {
        wire1,
        1L};  // One of these shapes should have a tag or else we won't get an Element Map
    TopoShape wire2ts {
        wire2,
        2L};  // If you change either tag or eliminate one it changes the resulting name.
    std::vector<TopoShape> shapes = {wire1ts, wire2ts};
    // Act
    auto& topoShape =
        (new TopoShape())->makeElementLoft(shapes, IsSolid::notSolid, IsRuled::notRuled);
    auto& topoShape2 =
        (new TopoShape())->makeElementLoft(shapes, IsSolid::solid, IsRuled::notRuled);
    auto& topoShape3 =
        (new TopoShape())->makeElementLoft(shapes, IsSolid::notSolid, IsRuled::ruled);
    auto& topoShape4 = (new TopoShape())->makeElementLoft(shapes, IsSolid::solid, IsRuled::ruled);
    auto& topoShape5 =
        (new TopoShape())
            ->makeElementLoft(shapes, IsSolid::notSolid, IsRuled::notRuled, IsClosed::closed);
    auto elements = elementMap((topoShape));
    // Assert that we haven't broken the basic Loft functionality
    EXPECT_EQ(topoShape.countSubElements("Wire"), 4);
    EXPECT_FLOAT_EQ(getArea(topoShape.getShape()), 200);
    EXPECT_FLOAT_EQ(getVolume(topoShape.getShape()), 166.66667);
    EXPECT_FLOAT_EQ(getVolume(topoShape2.getShape()), 250);
    EXPECT_FLOAT_EQ(getVolume(topoShape3.getShape()), 166.66667);
    EXPECT_FLOAT_EQ(getVolume(topoShape4.getShape()), 250);
    EXPECT_NEAR(getVolume(topoShape5.getShape()), 0, 1e-07);
    // Assert that we're creating a correct element map
    EXPECT_TRUE(topoShape.getMappedChildElements().empty());
    EXPECT_EQ(elements.size(), 24);
    EXPECT_EQ(elements.count(IndexedName("Edge", 1)), 1);
    EXPECT_EQ(elements[IndexedName("Edge", 1)], MappedName("Edge1;LFT;:H1:4,E"));
}

TEST_F(TopoShapeExpansionTest, makeElementPipeShell)
{
    // Arrange
    const float Len = 5;
    const float Wid = 5;
    auto [face1, wire1, edge1, edge2, edge3, edge4] = CreateRectFace(Len, Wid);
    auto edge5 = BRepBuilderAPI_MakeEdge(gp_Pnt(0.0, 0.0, 0.0), gp_Pnt(0.0, 0.0, -8.0)).Edge();
    auto wire2 = BRepBuilderAPI_MakeWire({edge5}).Wire();
    TopoShape face1ts {face1, 1L};
    TopoShape edge5ts {edge5, 2L};
    std::vector<TopoShape> shapes = {face1ts, edge5ts};
    // Act
    auto& topoShape = (new TopoShape())->makeElementPipeShell(shapes, MakeSolid::noSolid, false);
    auto elements = elementMap((topoShape));
    // Assert that we haven't broken the basic Loft functionality
    EXPECT_EQ(topoShape.countSubElements("Wire"), 4);
    EXPECT_FLOAT_EQ(getArea(topoShape.getShape()), 160);
    EXPECT_FLOAT_EQ(getVolume(topoShape.getShape()), 133.33334);
    // Assert that we're creating a correct element map
    EXPECT_TRUE(topoShape.getMappedChildElements().empty());
    EXPECT_EQ(elements.size(), 24);
    EXPECT_EQ(elements.count(IndexedName("Edge", 1)), 1);
    EXPECT_EQ(elements[IndexedName("Edge", 1)], MappedName("Vertex1;:G;PSH;:H2:7,E"));
}

TEST_F(TopoShapeExpansionTest, makeElementThickSolid)
{
    // Arrange
    auto [cube1, cube2] = CreateTwoCubes();
    TopoShape cube1TS {cube1, 1L};
    std::vector<TopoShape> subFaces = cube1TS.getSubTopoShapes(TopAbs_FACE);
    subFaces[0].Tag = 2L;
    subFaces[1].Tag = 3L;
    std::vector<TopoShape> shapes = {subFaces[0], subFaces[1]};
    // Act
    cube1TS.makeElementThickSolid(cube1TS, shapes, 0.1, 1e-07);
    auto elements = elementMap(cube1TS);
    // Assert
    EXPECT_EQ(cube1TS.countSubElements("Wire"), 16);
    EXPECT_FLOAT_EQ(getArea(cube1TS.getShape()), 9.4911509);
    // Assert that we're creating a correct element map
    EXPECT_TRUE(cube1TS.getMappedChildElements().empty());
    EXPECT_EQ(elements.size(), 74);
    EXPECT_EQ(elements.count(IndexedName("Edge", 1)), 1);
    EXPECT_EQ(elements[IndexedName("Edge", 1)], MappedName("Edge11;THK;:H1:4,E"));
}

TEST_F(TopoShapeExpansionTest, makeElementGeneralFuse)
{
    // Arrange
    auto [cube1, cube2] = CreateTwoCubes();
    auto tr {gp_Trsf()};
    tr.SetTranslation(gp_Vec(gp_XYZ(-0.5, -0.5, 0)));
    cube2.Move(TopLoc_Location(tr));
    TopoShape topoShape1 {cube1, 1L};
    TopoShape topoShape2 {cube2, 2L};
    // Act
    std::vector<std::vector<TopoShape>> modified {{}};
    TopoShape& result = topoShape1.makeElementGeneralFuse({topoShape1, topoShape2}, modified);

    auto elements = elementMap(result);
    // Assert shape is correct
    EXPECT_FLOAT_EQ(getVolume(result.getShape()), 1.75);
    // Assert elementMap is correct
    EXPECT_EQ(elements.size(), 72);
    EXPECT_EQ(elements.count(IndexedName("Face", 1)), 1);
    EXPECT_EQ(
        elements[IndexedName("Face", 1)],
        MappedName(
            "Face3;:M;GFS;:H1:7,F;:U;GFS;:H1:7,E;:L(Face5;:M;GFS;:H1:7,F;:U2;GFS;:H1:8,E|Face5;:M;"
            "GFS;:H1:7,F;:U2;GFS;:H1:8,E;:U;GFS;:H1:7,V;:L(Face6;:M;GFS;:H1:7,F;:U2;GFS;:H1:8,E;:U;"
            "GFS;:H1:7,V);GFS;:H1:3c,E|Face6;:M;GFS;:H1:7,F;:U2;GFS;:H1:8,E);GFS;:H1:cb,F"));
}

TEST_F(TopoShapeExpansionTest, makeElementFuse)
{
    // Arrange
    auto [cube1, cube2] = CreateTwoCubes();
    auto tr {gp_Trsf()};
    tr.SetTranslation(gp_Vec(gp_XYZ(-0.5, -0.5, 0)));
    cube2.Move(TopLoc_Location(tr));
    TopoShape topoShape1 {cube1, 1L};
    TopoShape topoShape2 {cube2, 2L};
    // Act
    TopoShape& result = topoShape1.makeElementFuse({topoShape1, topoShape2});  // op, tolerance
    auto elements = elementMap(result);
    // Assert shape is correct
    EXPECT_FLOAT_EQ(getVolume(result.getShape()), 1.75);
    // Assert elementMap is correct
    EXPECT_EQ(elements.size(), 66);
    EXPECT_EQ(elements.count(IndexedName("Face", 1)), 1);
    EXPECT_EQ(
        elements[IndexedName("Face", 1)],
        MappedName(
            "Face3;:M;FUS;:H1:7,F;:U;FUS;:H1:7,E;:L(Face5;:M;FUS;:H1:7,F;:U2;FUS;:H1:8,E|Face5;:M;"
            "FUS;:H1:7,F;:U2;FUS;:H1:8,E;:U;FUS;:H1:7,V;:L(Face6;:M;FUS;:H1:7,F;:U2;FUS;:H1:8,E;:U;"
            "FUS;:H1:7,V);FUS;:H1:3c,E|Face6;:M;FUS;:H1:7,F;:U2;FUS;:H1:8,E);FUS;:H1:cb,F"));
}

TEST_F(TopoShapeExpansionTest, makeElementCut)
{
    // Arrange
    auto [cube1, cube2] = CreateTwoCubes();
    auto tr {gp_Trsf()};
    tr.SetTranslation(gp_Vec(gp_XYZ(-0.5, -0.5, 0)));
    cube2.Move(TopLoc_Location(tr));
    TopoShape topoShape1 {cube1, 1L};
    TopoShape topoShape2 {cube2, 2L};
    // Act
    TopoShape& result = topoShape1.makeElementCut(
        {topoShape1, topoShape2});  //, const char* op = nullptr, double tol = 0);
    auto elements = elementMap(result);
    // Assert shape is correct
    EXPECT_FLOAT_EQ(getVolume(result.getShape()), 0.75);
    // Assert elementMap is correct
    EXPECT_EQ(elements.size(), 38);
    EXPECT_EQ(elements.count(IndexedName("Face", 1)), 1);
    EXPECT_EQ(
        elements[IndexedName("Face", 1)],
        MappedName(
            "Face3;:M;CUT;:H1:7,F;:U;CUT;:H1:7,E;:L(Face5;:M;CUT;:H1:7,F;:U2;CUT;:H1:8,E|Face5;:M;"
            "CUT;:H1:7,F;:U2;CUT;:H1:8,E;:U;CUT;:H1:7,V;:L(Face6;:M;CUT;:H1:7,F;:U2;CUT;:H1:8,E;:U;"
            "CUT;:H1:7,V);CUT;:H1:3c,E|Face6;:M;CUT;:H1:7,F;:U2;CUT;:H1:8,E);CUT;:H1:cb,F"));
}

TEST_F(TopoShapeExpansionTest, makeElementChamfer)
{
    // Arrange
    // Fillets / Chamfers do not work on compounds of faces, so use complete boxes ( Solids ) here.
    auto [cube1, cube2] = CreateTwoCubes();
    TopoShape cube1TS {cube1, 1L};
    auto edges = cube1TS.getSubTopoShapes(TopAbs_EDGE);
    // Act
    cube1TS.makeElementChamfer({cube1TS}, edges, .05, .05);
    auto elements = elementMap(cube1TS);
    // Assert shape is correct
    EXPECT_EQ(cube1TS.countSubElements("Wire"), 26);
    EXPECT_FLOAT_EQ(getArea(cube1TS.getShape()), 5.640996);
    // Assert that we're creating a correct element map
    EXPECT_TRUE(cube1TS.getMappedChildElements().empty());
    EXPECT_TRUE(allElementsMatch(cube1TS,
                                 {
                                     "Edge10;:G;CHF;:H1:7,F",
                                     "Edge10;:G;CHF;:H1:7,F;:U2;CHF;:H1:8,E",
                                     "Edge10;:G;CHF;:H1:7,F;:U3;CHF;:H1:8,E",
                                     "Edge10;:G;CHF;:H1:7,F;:U4;CHF;:H1:8,E",
                                     "Edge10;:G;CHF;:H1:7,F;:U;CHF;:H1:7,E",
                                     "Edge11;:G;CHF;:H1:7,F",
                                     "Edge11;:G;CHF;:H1:7,F;:U2;CHF;:H1:8,E",
                                     "Edge11;:G;CHF;:H1:7,F;:U3;CHF;:H1:8,E",
                                     "Edge11;:G;CHF;:H1:7,F;:U4;CHF;:H1:8,E",
                                     "Edge11;:G;CHF;:H1:7,F;:U;CHF;:H1:7,E",
                                     "Edge12;:G;CHF;:H1:7,F",
                                     "Edge12;:G;CHF;:H1:7,F;:U2;CHF;:H1:8,E",
                                     "Edge12;:G;CHF;:H1:7,F;:U3;CHF;:H1:8,E",
                                     "Edge12;:G;CHF;:H1:7,F;:U4;CHF;:H1:8,E",
                                     "Edge12;:G;CHF;:H1:7,F;:U;CHF;:H1:7,E",
                                     "Edge1;:G;CHF;:H1:7,F",
                                     "Edge1;:G;CHF;:H1:7,F;:U2;CHF;:H1:8,E",
                                     "Edge1;:G;CHF;:H1:7,F;:U2;CHF;:H1:8,E;:U2;CHF;:H1:8,V",
                                     "Edge1;:G;CHF;:H1:7,F;:U2;CHF;:H1:8,E;:U;CHF;:H1:7,V",
                                     "Edge1;:G;CHF;:H1:7,F;:U3;CHF;:H1:8,E",
                                     "Edge1;:G;CHF;:H1:7,F;:U3;CHF;:H1:8,E;:U2;CHF;:H1:8,V",
                                     "Edge1;:G;CHF;:H1:7,F;:U3;CHF;:H1:8,E;:U;CHF;:H1:7,V",
                                     "Edge1;:G;CHF;:H1:7,F;:U4;CHF;:H1:8,E",
                                     "Edge1;:G;CHF;:H1:7,F;:U;CHF;:H1:7,E",
                                     "Edge2;:G;CHF;:H1:7,F",
                                     "Edge2;:G;CHF;:H1:7,F;:U2;CHF;:H1:8,E",
                                     "Edge2;:G;CHF;:H1:7,F;:U2;CHF;:H1:8,E;:U2;CHF;:H1:8,V",
                                     "Edge2;:G;CHF;:H1:7,F;:U2;CHF;:H1:8,E;:U;CHF;:H1:7,V",
                                     "Edge2;:G;CHF;:H1:7,F;:U3;CHF;:H1:8,E",
                                     "Edge2;:G;CHF;:H1:7,F;:U3;CHF;:H1:8,E;:U2;CHF;:H1:8,V",
                                     "Edge2;:G;CHF;:H1:7,F;:U4;CHF;:H1:8,E",
                                     "Edge2;:G;CHF;:H1:7,F;:U;CHF;:H1:7,E",
                                     "Edge3;:G;CHF;:H1:7,F",
                                     "Edge3;:G;CHF;:H1:7,F;:U2;CHF;:H1:8,E",
                                     "Edge3;:G;CHF;:H1:7,F;:U2;CHF;:H1:8,E;:U2;CHF;:H1:8,V",
                                     "Edge3;:G;CHF;:H1:7,F;:U2;CHF;:H1:8,E;:U;CHF;:H1:7,V",
                                     "Edge3;:G;CHF;:H1:7,F;:U3;CHF;:H1:8,E",
                                     "Edge3;:G;CHF;:H1:7,F;:U3;CHF;:H1:8,E;:U;CHF;:H1:7,V",
                                     "Edge3;:G;CHF;:H1:7,F;:U4;CHF;:H1:8,E",
                                     "Edge3;:G;CHF;:H1:7,F;:U;CHF;:H1:7,E",
                                     "Edge4;:G;CHF;:H1:7,F",
                                     "Edge4;:G;CHF;:H1:7,F;:U2;CHF;:H1:8,E",
                                     "Edge4;:G;CHF;:H1:7,F;:U2;CHF;:H1:8,E;:U2;CHF;:H1:8,V",
                                     "Edge4;:G;CHF;:H1:7,F;:U2;CHF;:H1:8,E;:U;CHF;:H1:7,V",
                                     "Edge4;:G;CHF;:H1:7,F;:U3;CHF;:H1:8,E",
                                     "Edge4;:G;CHF;:H1:7,F;:U4;CHF;:H1:8,E",
                                     "Edge4;:G;CHF;:H1:7,F;:U;CHF;:H1:7,E",
                                     "Edge5;:G;CHF;:H1:7,F",
                                     "Edge5;:G;CHF;:H1:7,F;:U2;CHF;:H1:8,E",
                                     "Edge5;:G;CHF;:H1:7,F;:U2;CHF;:H1:8,E;:U2;CHF;:H1:8,V",
                                     "Edge5;:G;CHF;:H1:7,F;:U2;CHF;:H1:8,E;:U;CHF;:H1:7,V",
                                     "Edge5;:G;CHF;:H1:7,F;:U3;CHF;:H1:8,E",
                                     "Edge5;:G;CHF;:H1:7,F;:U3;CHF;:H1:8,E;:U2;CHF;:H1:8,V",
                                     "Edge5;:G;CHF;:H1:7,F;:U3;CHF;:H1:8,E;:U;CHF;:H1:7,V",
                                     "Edge5;:G;CHF;:H1:7,F;:U4;CHF;:H1:8,E",
                                     "Edge5;:G;CHF;:H1:7,F;:U;CHF;:H1:7,E",
                                     "Edge6;:G;CHF;:H1:7,F",
                                     "Edge6;:G;CHF;:H1:7,F;:U2;CHF;:H1:8,E",
                                     "Edge6;:G;CHF;:H1:7,F;:U2;CHF;:H1:8,E;:U2;CHF;:H1:8,V",
                                     "Edge6;:G;CHF;:H1:7,F;:U2;CHF;:H1:8,E;:U;CHF;:H1:7,V",
                                     "Edge6;:G;CHF;:H1:7,F;:U3;CHF;:H1:8,E",
                                     "Edge6;:G;CHF;:H1:7,F;:U3;CHF;:H1:8,E;:U2;CHF;:H1:8,V",
                                     "Edge6;:G;CHF;:H1:7,F;:U4;CHF;:H1:8,E",
                                     "Edge6;:G;CHF;:H1:7,F;:U;CHF;:H1:7,E",
                                     "Edge7;:G;CHF;:H1:7,F",
                                     "Edge7;:G;CHF;:H1:7,F;:U2;CHF;:H1:8,E",
                                     "Edge7;:G;CHF;:H1:7,F;:U2;CHF;:H1:8,E;:U2;CHF;:H1:8,V",
                                     "Edge7;:G;CHF;:H1:7,F;:U2;CHF;:H1:8,E;:U;CHF;:H1:7,V",
                                     "Edge7;:G;CHF;:H1:7,F;:U3;CHF;:H1:8,E",
                                     "Edge7;:G;CHF;:H1:7,F;:U3;CHF;:H1:8,E;:U;CHF;:H1:7,V",
                                     "Edge7;:G;CHF;:H1:7,F;:U4;CHF;:H1:8,E",
                                     "Edge7;:G;CHF;:H1:7,F;:U;CHF;:H1:7,E",
                                     "Edge8;:G;CHF;:H1:7,F",
                                     "Edge8;:G;CHF;:H1:7,F;:U2;CHF;:H1:8,E",
                                     "Edge8;:G;CHF;:H1:7,F;:U2;CHF;:H1:8,E;:U2;CHF;:H1:8,V",
                                     "Edge8;:G;CHF;:H1:7,F;:U2;CHF;:H1:8,E;:U;CHF;:H1:7,V",
                                     "Edge8;:G;CHF;:H1:7,F;:U3;CHF;:H1:8,E",
                                     "Edge8;:G;CHF;:H1:7,F;:U4;CHF;:H1:8,E",
                                     "Edge8;:G;CHF;:H1:7,F;:U;CHF;:H1:7,E",
                                     "Edge9;:G;CHF;:H1:7,F",
                                     "Edge9;:G;CHF;:H1:7,F;:U2;CHF;:H1:8,E",
                                     "Edge9;:G;CHF;:H1:7,F;:U3;CHF;:H1:8,E",
                                     "Edge9;:G;CHF;:H1:7,F;:U4;CHF;:H1:8,E",
                                     "Edge9;:G;CHF;:H1:7,F;:U;CHF;:H1:7,E",
                                     "Face1;:M;CHF;:H1:7,F",
                                     "Face2;:M;CHF;:H1:7,F",
                                     "Face3;:M;CHF;:H1:7,F",
                                     "Face4;:M;CHF;:H1:7,F",
                                     "Face5;:M;CHF;:H1:7,F",
                                     "Face6;:M;CHF;:H1:7,F",
                                     "Vertex1;:G;CHF;:H1:7,F",
                                     "Vertex2;:G;CHF;:H1:7,F",
                                     "Vertex3;:G;CHF;:H1:7,F",
                                     "Vertex4;:G;CHF;:H1:7,F",
                                     "Vertex5;:G;CHF;:H1:7,F",
                                     "Vertex6;:G;CHF;:H1:7,F",
                                     "Vertex7;:G;CHF;:H1:7,F",
                                     "Vertex8;:G;CHF;:H1:7,F",
                                 }));
}

TEST_F(TopoShapeExpansionTest, makeElementFillet)
{
    // Arrange
    auto [cube1, cube2] = CreateTwoCubes();
    TopoShape cube1TS {cube1, 1L};
    auto edges = cube1TS.getSubTopoShapes(TopAbs_EDGE);
    // Act
    cube1TS.makeElementFillet({cube1TS}, edges, .05, .05);
    auto elements = elementMap(cube1TS);
    // Assert shape is correct
    EXPECT_EQ(cube1TS.countSubElements("Wire"), 26);
    EXPECT_FLOAT_EQ(getArea(cube1TS.getShape()), 5.739646);
    // Assert that we're creating a correct element map
    EXPECT_TRUE(cube1TS.getMappedChildElements().empty());
    EXPECT_TRUE(elementsMatch(cube1TS,
                              {
                                  "Edge10;:G;FLT;:H1:7,F",
                                  "Edge10;:G;FLT;:H1:7,F;:U2;FLT;:H1:8,E",
                                  "Edge10;:G;FLT;:H1:7,F;:U3;FLT;:H1:8,E",
                                  "Edge10;:G;FLT;:H1:7,F;:U4;FLT;:H1:8,E",
                                  "Edge10;:G;FLT;:H1:7,F;:U;FLT;:H1:7,E",
                                  "Edge11;:G;FLT;:H1:7,F",
                                  "Edge11;:G;FLT;:H1:7,F;:U2;FLT;:H1:8,E",
                                  "Edge11;:G;FLT;:H1:7,F;:U3;FLT;:H1:8,E",
                                  "Edge11;:G;FLT;:H1:7,F;:U4;FLT;:H1:8,E",
                                  "Edge11;:G;FLT;:H1:7,F;:U;FLT;:H1:7,E",
                                  "Edge12;:G;FLT;:H1:7,F",
                                  "Edge12;:G;FLT;:H1:7,F;:U2;FLT;:H1:8,E",
                                  "Edge12;:G;FLT;:H1:7,F;:U3;FLT;:H1:8,E",
                                  "Edge12;:G;FLT;:H1:7,F;:U4;FLT;:H1:8,E",
                                  "Edge12;:G;FLT;:H1:7,F;:U;FLT;:H1:7,E",
                                  "Edge1;:G;FLT;:H1:7,F",
                                  "Edge1;:G;FLT;:H1:7,F;:U2;FLT;:H1:8,E",
                                  "Edge1;:G;FLT;:H1:7,F;:U2;FLT;:H1:8,E;:U2;FLT;:H1:8,V",
                                  "Edge1;:G;FLT;:H1:7,F;:U2;FLT;:H1:8,E;:U;FLT;:H1:7,V",
                                  "Edge1;:G;FLT;:H1:7,F;:U3;FLT;:H1:8,E",
                                  "Edge1;:G;FLT;:H1:7,F;:U3;FLT;:H1:8,E;:U2;FLT;:H1:8,V",
                                  "Edge1;:G;FLT;:H1:7,F;:U3;FLT;:H1:8,E;:U;FLT;:H1:7,V",
                                  "Edge1;:G;FLT;:H1:7,F;:U4;FLT;:H1:8,E",
                                  "Edge1;:G;FLT;:H1:7,F;:U;FLT;:H1:7,E",
                                  "Edge2;:G;FLT;:H1:7,F",
                                  "Edge2;:G;FLT;:H1:7,F;:U2;FLT;:H1:8,E",
                                  "Edge2;:G;FLT;:H1:7,F;:U2;FLT;:H1:8,E;:U2;FLT;:H1:8,V",
                                  "Edge2;:G;FLT;:H1:7,F;:U2;FLT;:H1:8,E;:U;FLT;:H1:7,V",
                                  "Edge2;:G;FLT;:H1:7,F;:U3;FLT;:H1:8,E",
                                  "Edge2;:G;FLT;:H1:7,F;:U3;FLT;:H1:8,E;:U2;FLT;:H1:8,V",
                                  "Edge2;:G;FLT;:H1:7,F;:U4;FLT;:H1:8,E",
                                  "Edge2;:G;FLT;:H1:7,F;:U;FLT;:H1:7,E",
                                  "Edge3;:G;FLT;:H1:7,F",
                                  "Edge3;:G;FLT;:H1:7,F;:U2;FLT;:H1:8,E",
                                  "Edge3;:G;FLT;:H1:7,F;:U2;FLT;:H1:8,E;:U2;FLT;:H1:8,V",
                                  "Edge3;:G;FLT;:H1:7,F;:U2;FLT;:H1:8,E;:U;FLT;:H1:7,V",
                                  "Edge3;:G;FLT;:H1:7,F;:U3;FLT;:H1:8,E",
                                  "Edge3;:G;FLT;:H1:7,F;:U3;FLT;:H1:8,E;:U;FLT;:H1:7,V",
                                  "Edge3;:G;FLT;:H1:7,F;:U4;FLT;:H1:8,E",
                                  "Edge3;:G;FLT;:H1:7,F;:U;FLT;:H1:7,E",
                                  "Edge4;:G;FLT;:H1:7,F",
                                  "Edge4;:G;FLT;:H1:7,F;:U2;FLT;:H1:8,E",
                                  "Edge4;:G;FLT;:H1:7,F;:U2;FLT;:H1:8,E;:U2;FLT;:H1:8,V",
                                  "Edge4;:G;FLT;:H1:7,F;:U2;FLT;:H1:8,E;:U;FLT;:H1:7,V",
                                  "Edge4;:G;FLT;:H1:7,F;:U3;FLT;:H1:8,E",
                                  "Edge4;:G;FLT;:H1:7,F;:U4;FLT;:H1:8,E",
                                  "Edge4;:G;FLT;:H1:7,F;:U;FLT;:H1:7,E",
                                  "Edge5;:G;FLT;:H1:7,F",
                                  "Edge5;:G;FLT;:H1:7,F;:U2;FLT;:H1:8,E",
                                  "Edge5;:G;FLT;:H1:7,F;:U2;FLT;:H1:8,E;:U2;FLT;:H1:8,V",
                                  "Edge5;:G;FLT;:H1:7,F;:U2;FLT;:H1:8,E;:U;FLT;:H1:7,V",
                                  "Edge5;:G;FLT;:H1:7,F;:U3;FLT;:H1:8,E",
                                  "Edge5;:G;FLT;:H1:7,F;:U3;FLT;:H1:8,E;:U2;FLT;:H1:8,V",
                                  "Edge5;:G;FLT;:H1:7,F;:U3;FLT;:H1:8,E;:U;FLT;:H1:7,V",
                                  "Edge5;:G;FLT;:H1:7,F;:U4;FLT;:H1:8,E",
                                  "Edge5;:G;FLT;:H1:7,F;:U;FLT;:H1:7,E",
                                  "Edge6;:G;FLT;:H1:7,F",
                                  "Edge6;:G;FLT;:H1:7,F;:U2;FLT;:H1:8,E",
                                  "Edge6;:G;FLT;:H1:7,F;:U2;FLT;:H1:8,E;:U2;FLT;:H1:8,V",
                                  "Edge6;:G;FLT;:H1:7,F;:U2;FLT;:H1:8,E;:U;FLT;:H1:7,V",
                                  "Edge6;:G;FLT;:H1:7,F;:U3;FLT;:H1:8,E",
                                  "Edge6;:G;FLT;:H1:7,F;:U3;FLT;:H1:8,E;:U2;FLT;:H1:8,V",
                                  "Edge6;:G;FLT;:H1:7,F;:U4;FLT;:H1:8,E",
                                  "Edge6;:G;FLT;:H1:7,F;:U;FLT;:H1:7,E",
                                  "Edge7;:G;FLT;:H1:7,F",
                                  "Edge7;:G;FLT;:H1:7,F;:U2;FLT;:H1:8,E",
                                  "Edge7;:G;FLT;:H1:7,F;:U2;FLT;:H1:8,E;:U2;FLT;:H1:8,V",
                                  "Edge7;:G;FLT;:H1:7,F;:U2;FLT;:H1:8,E;:U;FLT;:H1:7,V",
                                  "Edge7;:G;FLT;:H1:7,F;:U3;FLT;:H1:8,E",
                                  "Edge7;:G;FLT;:H1:7,F;:U3;FLT;:H1:8,E;:U;FLT;:H1:7,V",
                                  "Edge7;:G;FLT;:H1:7,F;:U4;FLT;:H1:8,E",
                                  "Edge7;:G;FLT;:H1:7,F;:U;FLT;:H1:7,E",
                                  "Edge8;:G;FLT;:H1:7,F",
                                  "Edge8;:G;FLT;:H1:7,F;:U2;FLT;:H1:8,E",
                                  "Edge8;:G;FLT;:H1:7,F;:U2;FLT;:H1:8,E;:U2;FLT;:H1:8,V",
                                  "Edge8;:G;FLT;:H1:7,F;:U2;FLT;:H1:8,E;:U;FLT;:H1:7,V",
                                  "Edge8;:G;FLT;:H1:7,F;:U3;FLT;:H1:8,E",
                                  "Edge8;:G;FLT;:H1:7,F;:U4;FLT;:H1:8,E",
                                  "Edge8;:G;FLT;:H1:7,F;:U;FLT;:H1:7,E",
                                  "Edge9;:G;FLT;:H1:7,F",
                                  "Edge9;:G;FLT;:H1:7,F;:U2;FLT;:H1:8,E",
                                  "Edge9;:G;FLT;:H1:7,F;:U3;FLT;:H1:8,E",
                                  "Edge9;:G;FLT;:H1:7,F;:U4;FLT;:H1:8,E",
                                  "Edge9;:G;FLT;:H1:7,F;:U;FLT;:H1:7,E",
                                  "Face1;:M;FLT;:H1:7,F",
                                  "Face2;:M;FLT;:H1:7,F",
                                  "Face3;:M;FLT;:H1:7,F",
                                  "Face4;:M;FLT;:H1:7,F",
                                  "Face5;:M;FLT;:H1:7,F",
                                  "Face6;:M;FLT;:H1:7,F",
                                  "Vertex1;:G;FLT;:H1:7,F",
                                  "Vertex1;:G;FLT;:H1:7,F;:U2;FLT;:H1:8,E",
                                  "Vertex2;:G;FLT;:H1:7,F",
                                  "Vertex2;:G;FLT;:H1:7,F;:U2;FLT;:H1:8,E",
                                  "Vertex3;:G;FLT;:H1:7,F",
                                  "Vertex3;:G;FLT;:H1:7,F;:U2;FLT;:H1:8,E",
                                  "Vertex4;:G;FLT;:H1:7,F",
                                  "Vertex4;:G;FLT;:H1:7,F;:U2;FLT;:H1:8,E",
                                  "Vertex5;:G;FLT;:H1:7,F",
                                  "Vertex5;:G;FLT;:H1:7,F;:U2;FLT;:H1:8,E",
                                  "Vertex6;:G;FLT;:H1:7,F",
                                  "Vertex6;:G;FLT;:H1:7,F;:U2;FLT;:H1:8,E",
                                  "Vertex7;:G;FLT;:H1:7,F",
                                  "Vertex7;:G;FLT;:H1:7,F;:U2;FLT;:H1:8,E",
                                  "Vertex8;:G;FLT;:H1:7,F",
                                  "Vertex8;:G;FLT;:H1:7,F;:U2;FLT;:H1:8,E",
                              }));
}

<<<<<<< HEAD
TEST_F(TopoShapeExpansionTest, makeElementSlice)
{
    // Arrange
    auto [cube1, cube2] = CreateTwoCubes();  // TopoShape version works too
    TopoShape cube1TS {cube1};               // Adding a tag here only adds text in each mapped name
    auto faces = cube1TS.getSubShapes(TopAbs_FACE);
    TopoShape slicer {faces[0]};
    Base::Vector3d direction {1.0, 0.0, 0.0};
    // Act
    auto& result = slicer.makeElementSlice(cube1TS, direction, 0.5);
    // Assert shape is correct
    EXPECT_FLOAT_EQ(getLength(result.getShape()), 4);
    EXPECT_EQ(TopAbs_ShapeEnum::TopAbs_WIRE, result.getShape().ShapeType());
    // Assert that we're creating a correct element map
    EXPECT_TRUE(result.getMappedChildElements().empty());
    EXPECT_TRUE(allElementsMatch(result,
                                 {
                                     "Edge1;SLC;D1;MAK",
                                     "Edge1;SLC;D2;MAK",
                                     "Edge1;SLC;D3;MAK",
                                     "Edge1;SLC;MAK",
                                     "Vertex1;SLC;D1;MAK",
                                     "Vertex1;SLC;D2;MAK",
                                     "Vertex1;SLC;MAK",
                                     "Vertex2;SLC;D1;MAK",
                                     "Vertex2;SLC;D2;MAK",
                                     "Vertex2;SLC;MAK",
                                 }));
}

TEST_F(TopoShapeExpansionTest, makeElementSlices)
{
    // Arrange
    auto [cube1, cube2] = CreateTwoCubes();
    TopoShape cube1TS {cube1, 1L};
    auto faces = cube1TS.getSubShapes(TopAbs_FACE);
    TopoShape slicer {faces[0]};
    Base::Vector3d direction {1.0, 0.0, 0.0};
    // Act
    auto& result = slicer.makeElementSlices(cube1TS, direction, {0.25, 0.5, 0.75});
    auto subTopoShapes = result.getSubTopoShapes(TopAbs_WIRE);
    // Assert shape is correct
    EXPECT_EQ(result.countSubElements("Wire"), 3);
    EXPECT_FLOAT_EQ(getLength(result.getShape()), 12);
    EXPECT_FLOAT_EQ(getLength(subTopoShapes[0].getShape()), 4);
    EXPECT_EQ(TopAbs_ShapeEnum::TopAbs_COMPOUND, result.getShape().ShapeType());
    EXPECT_EQ(TopAbs_ShapeEnum::TopAbs_WIRE, subTopoShapes[0].getShape().ShapeType());
    EXPECT_EQ(TopAbs_ShapeEnum::TopAbs_WIRE, subTopoShapes[1].getShape().ShapeType());
    EXPECT_EQ(TopAbs_ShapeEnum::TopAbs_WIRE, subTopoShapes[2].getShape().ShapeType());
    // Assert that we're creating a correct element map
    EXPECT_TRUE(result.getMappedChildElements().empty());
    EXPECT_TRUE(elementsMatch(result, {"Edge1;SLC;:H1:4,E;D1;:H1:3,E;MAK;:H1:4,E",
                                       "Edge1;SLC;:H1:4,E;D2;:H1:3,E;MAK;:H1:4,E",
                                       "Edge1;SLC;:H1:4,E;D3;:H1:3,E;MAK;:H1:4,E",
                                       "Edge1;SLC;:H1:4,E;MAK;:H1:4,E",
                                       "Edge1;SLC_2;:H1:6,E;D1;:H1:3,E;MAK;:H1:4,E",
                                       "Edge1;SLC_2;:H1:6,E;D2;:H1:3,E;MAK;:H1:4,E",
                                       "Edge1;SLC_2;:H1:6,E;D3;:H1:3,E;MAK;:H1:4,E",
                                       "Edge1;SLC_2;:H1:6,E;MAK;:H1:4,E",
                                       "Edge1;SLC_3;:H1:6,E;D1;:H1:3,E;MAK;:H1:4,E",
                                       "Edge1;SLC_3;:H1:6,E;D2;:H1:3,E;MAK;:H1:4,E",
                                       "Edge1;SLC_3;:H1:6,E;D3;:H1:3,E;MAK;:H1:4,E",
                                       "Edge1;SLC_3;:H1:6,E;MAK;:H1:4,E",
                                       "Vertex1;SLC;:H1:4,V;D2;:H1:3,V;MAK;:H1:4,V",
                                       "Vertex1;SLC;:H1:4,V;MAK;:H1:4,V",
                                       "Vertex1;SLC_2;:H1:6,V;D2;:H1:3,V;MAK;:H1:4,V",
                                       "Vertex1;SLC_2;:H1:6,V;MAK;:H1:4,V",
                                       "Vertex1;SLC_3;:H1:6,V;D2;:H1:3,V;MAK;:H1:4,V",
                                       "Vertex1;SLC_3;:H1:6,V;MAK;:H1:4,V",
                                       "Vertex2;SLC;:H1:4,V;D1;:H1:3,V;MAK;:H1:4,V",
                                       "Vertex2;SLC;:H1:4,V;MAK;:H1:4,V",
                                       "Vertex2;SLC_2;:H1:6,V;D1;:H1:3,V;MAK;:H1:4,V",
                                       "Vertex2;SLC_2;:H1:6,V;MAK;:H1:4,V",
                                       "Vertex2;SLC_3;:H1:6,V;D1;:H1:3,V;MAK;:H1:4,V",
                                       "Vertex2;SLC_3;:H1:6,V;MAK;:H1:4,V"}));
    EXPECT_TRUE(subTopoShapes[0].getElementMap().empty());
}

TEST_F(TopoShapeExpansionTest, makeElementMirror)
{
    // Arrange
    auto [cube1, cube2] = CreateTwoCubes();
    TopoShape cube1TS {cube1, 1L};
    auto edges = cube1TS.getSubTopoShapes(TopAbs_EDGE);
    gp_Ax2 axis {gp_Pnt {0, 0, 0}, gp_Dir {1, 0, 0}};
    // Act
    auto& result = cube1TS.makeElementMirror(cube1TS, axis);
    auto elements = elementMap(cube1TS);
    Base::BoundBox3d bb = result.getBoundBox();
    // Assert shape is correct
    EXPECT_TRUE(PartTestHelpers::boxesMatch(bb, Base::BoundBox3d(-1, 0, 0, 0, 1, 1)));
    EXPECT_EQ(result.countSubElements("Wire"), 6);
    EXPECT_FLOAT_EQ(getVolume(result.getShape()), 1);
    EXPECT_EQ(TopAbs_ShapeEnum::TopAbs_SOLID, result.getShape().ShapeType());
    // Assert that we're creating a correct element map
    EXPECT_TRUE(result.getMappedChildElements().empty());
    EXPECT_TRUE(
        elementsMatch(result,
                      {"Edge10;:M;MIR;:H1:7,E",  "Edge11;:M;MIR;:H1:7,E",  "Edge12;:M;MIR;:H1:7,E",
                       "Edge1;:M;MIR;:H1:7,E",   "Edge2;:M;MIR;:H1:7,E",   "Edge3;:M;MIR;:H1:7,E",
                       "Edge4;:M;MIR;:H1:7,E",   "Edge5;:M;MIR;:H1:7,E",   "Edge6;:M;MIR;:H1:7,E",
                       "Edge7;:M;MIR;:H1:7,E",   "Edge8;:M;MIR;:H1:7,E",   "Edge9;:M;MIR;:H1:7,E",
                       "Face1;:M;MIR;:H1:7,F",   "Face2;:M;MIR;:H1:7,F",   "Face3;:M;MIR;:H1:7,F",
                       "Face4;:M;MIR;:H1:7,F",   "Face5;:M;MIR;:H1:7,F",   "Face6;:M;MIR;:H1:7,F",
                       "Vertex1;:M;MIR;:H1:7,V", "Vertex2;:M;MIR;:H1:7,V", "Vertex3;:M;MIR;:H1:7,V",
                       "Vertex4;:M;MIR;:H1:7,V", "Vertex5;:M;MIR;:H1:7,V", "Vertex6;:M;MIR;:H1:7,V",
                       "Vertex7;:M;MIR;:H1:7,V", "Vertex8;:M;MIR;:H1:7,V"}));
}

=======
TEST_F(TopoShapeExpansionTest, makeElementTransformWithoutMap)
{
    // Arrange
    auto [cube1, cube2] = CreateTwoCubes();
    auto tr {gp_Trsf()};
    tr.SetTranslation(gp_Vec(gp_XYZ(-0.5, -0.5, 0)));
    TopoShape topoShape1 {cube1, 1L};
    // Act
    TopoShape& result = topoShape1.makeElementTransform(topoShape1, tr);
    auto elements = elementMap(result);
    Base::BoundBox3d bb = result.getBoundBox();
    // Assert shape is correct
    EXPECT_TRUE(PartTestHelpers::boxesMatch(bb, Base::BoundBox3d(-0.5, -0.5, 0.0, 0.5, 0.5, 1.0)));
    EXPECT_FLOAT_EQ(getVolume(result.getShape()), 1);
    // Assert elementMap is correct
    EXPECT_EQ(elements.size(), 0);
}

TEST_F(TopoShapeExpansionTest, makeElementTransformWithMap)
{
    // Arrange
    auto [cube1, cube2] = CreateTwoCubes();
    auto tr {gp_Trsf()};
    tr.SetTranslation(gp_Vec(gp_XYZ(-0.5, -0.5, 0)));
    cube2.Move(TopLoc_Location(tr));
    TopoShape topoShape1 {cube1, 1L};
    TopoShape topoShape2 {cube2, 2L};
    // Act
    TopoShape& result = topoShape1.makeElementFuse({topoShape1, topoShape2});  // op, tolerance
    topoShape1.makeElementTransform(result, tr);
    auto elements = elementMap(result);
    Base::BoundBox3d bb = result.getBoundBox();
    // Assert shape is correct
    EXPECT_TRUE(PartTestHelpers::boxesMatch(bb, Base::BoundBox3d(-0.5, -1.0, 0.0, 1.0, 0.5, 1.0)));
    EXPECT_FLOAT_EQ(getVolume(result.getShape()), 1.75);
    // Assert elementMap is correct
    EXPECT_EQ(elements.size(), 66);
    EXPECT_EQ(elements.count(IndexedName("Face", 1)), 1);
    EXPECT_EQ(
        elements[IndexedName("Face", 1)],
        MappedName(
            "Face3;:M;FUS;:H1:7,F;:U;FUS;:H1:7,E;:L(Face5;:M;FUS;:H1:7,F;:U2;FUS;:H1:8,E|Face5;:M;"
            "FUS;:H1:7,F;:U2;FUS;:H1:8,E;:U;FUS;:H1:7,V;:L(Face6;:M;FUS;:H1:7,F;:U2;FUS;:H1:8,E;:U;"
            "FUS;:H1:7,V);FUS;:H1:3c,E|Face6;:M;FUS;:H1:7,F;:U2;FUS;:H1:8,E);FUS;:H1:cb,F"));
}

TEST_F(TopoShapeExpansionTest, makeElementGTransformWithoutMap)
{
    // Arrange
    auto [cube1, cube2] = CreateTwoCubes();
    auto tr {gp_Trsf()};
    tr.SetTranslation(gp_Vec(gp_XYZ(-0.5, -0.5, 0)));
    TopoShape topoShape1 {cube1, 1L};
    // Act
    TopoShape& result = topoShape1.makeElementGTransform(topoShape1, TopoShape::convert(tr));
    auto elements = elementMap(result);
    Base::BoundBox3d bb = result.getBoundBox();
    // Assert shape is correct
    EXPECT_TRUE(PartTestHelpers::boxesMatch(bb, Base::BoundBox3d(-0.5, -0.5, 0.0, 0.5, 0.5, 1.0)));
    EXPECT_FLOAT_EQ(getVolume(result.getShape()), 1);
    // Assert elementMap is correct
    EXPECT_EQ(elements.size(), 0);
}

TEST_F(TopoShapeExpansionTest, makeElementGTransformWithMap)
{
    // Arrange
    auto [cube1, cube2] = CreateTwoCubes();
    auto tr {gp_Trsf()};
    tr.SetTranslation(gp_Vec(gp_XYZ(-0.5, -0.5, 0)));
    cube2.Move(TopLoc_Location(tr));
    TopoShape topoShape1 {cube1, 1L};
    TopoShape topoShape2 {cube2, 2L};
    // Act
    TopoShape& result = topoShape1.makeElementFuse({topoShape1, topoShape2});  // op, tolerance
    topoShape1.makeElementGTransform(result, TopoShape::convert(tr));
    auto elements = elementMap(result);
    Base::BoundBox3d bb = result.getBoundBox();
    // Assert shape is correct
    EXPECT_TRUE(PartTestHelpers::boxesMatch(bb, Base::BoundBox3d(-0.5, -1.0, 0.0, 1.0, 0.5, 1.0)));
    EXPECT_FLOAT_EQ(getVolume(result.getShape()), 1.75);
    // Assert elementMap is correct
    EXPECT_EQ(elements.size(), 66);
    EXPECT_EQ(elements.count(IndexedName("Face", 1)), 1);
    EXPECT_EQ(
        elements[IndexedName("Face", 1)],
        MappedName(
            "Face3;:M;FUS;:H1:7,F;:U;FUS;:H1:7,E;:L(Face5;:M;FUS;:H1:7,F;:U2;FUS;:H1:8,E|Face5;:M;"
            "FUS;:H1:7,F;:U2;FUS;:H1:8,E;:U;FUS;:H1:7,V;:L(Face6;:M;FUS;:H1:7,F;:U2;FUS;:H1:8,E;:U;"
            "FUS;:H1:7,V);FUS;:H1:3c,E|Face6;:M;FUS;:H1:7,F;:U2;FUS;:H1:8,E);FUS;:H1:cb,F"));
}

// Not testing _makeElementTransform as it is a thin wrapper that calls the same places as the four
// preceding tests.

>>>>>>> 6dcf908e
// NOLINTEND(readability-magic-numbers,cppcoreguidelines-avoid-magic-numbers)<|MERGE_RESOLUTION|>--- conflicted
+++ resolved
@@ -1844,7 +1844,6 @@
                               }));
 }
 
-<<<<<<< HEAD
 TEST_F(TopoShapeExpansionTest, makeElementSlice)
 {
     // Arrange
@@ -1860,19 +1859,19 @@
     EXPECT_EQ(TopAbs_ShapeEnum::TopAbs_WIRE, result.getShape().ShapeType());
     // Assert that we're creating a correct element map
     EXPECT_TRUE(result.getMappedChildElements().empty());
-    EXPECT_TRUE(allElementsMatch(result,
-                                 {
-                                     "Edge1;SLC;D1;MAK",
-                                     "Edge1;SLC;D2;MAK",
-                                     "Edge1;SLC;D3;MAK",
-                                     "Edge1;SLC;MAK",
-                                     "Vertex1;SLC;D1;MAK",
-                                     "Vertex1;SLC;D2;MAK",
-                                     "Vertex1;SLC;MAK",
-                                     "Vertex2;SLC;D1;MAK",
-                                     "Vertex2;SLC;D2;MAK",
-                                     "Vertex2;SLC;MAK",
-                                 }));
+    EXPECT_TRUE(elementsMatch(result,
+                              {
+                                  "Edge1;SLC;D1;MAK",
+                                  "Edge1;SLC;D2;MAK",
+                                  "Edge1;SLC;D3;MAK",
+                                  "Edge1;SLC;MAK",
+                                  "Vertex1;SLC;D1;MAK",
+                                  "Vertex1;SLC;D2;MAK",
+                                  "Vertex1;SLC;MAK",
+                                  "Vertex2;SLC;D1;MAK",
+                                  "Vertex2;SLC;D2;MAK",
+                                  "Vertex2;SLC;MAK",
+                              }));
 }
 
 TEST_F(TopoShapeExpansionTest, makeElementSlices)
@@ -1954,7 +1953,6 @@
                        "Vertex7;:M;MIR;:H1:7,V", "Vertex8;:M;MIR;:H1:7,V"}));
 }
 
-=======
 TEST_F(TopoShapeExpansionTest, makeElementTransformWithoutMap)
 {
     // Arrange
@@ -2050,5 +2048,4 @@
 // Not testing _makeElementTransform as it is a thin wrapper that calls the same places as the four
 // preceding tests.
 
->>>>>>> 6dcf908e
 // NOLINTEND(readability-magic-numbers,cppcoreguidelines-avoid-magic-numbers)